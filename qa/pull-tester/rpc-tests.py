--- conflicted
+++ resolved
@@ -89,11 +89,8 @@
     'decodescript.py',
     'p2p-fullblocktest.py',
     'blockchain.py',
-<<<<<<< HEAD
     'disablewallet.py',
-=======
     'sendheaders.py',
->>>>>>> 83602363
 ]
 testScriptsExt = [
     'bip65-cltv.py',
