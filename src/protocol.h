// Copyright (c) 2009-2010 Satoshi Nakamoto
// Copyright (c) 2009-2015 The Bitcoin Core developers
// Distributed under the MIT software license, see the accompanying
// file COPYING or http://www.opensource.org/licenses/mit-license.php.

#ifndef __cplusplus
#error This header can only be compiled as C++.
#endif

#ifndef BITCOIN_PROTOCOL_H
#define BITCOIN_PROTOCOL_H

#include "netbase.h"
#include "serialize.h"
#include "uint256.h"
#include "version.h"

#include <stdint.h>
#include <string>

#define MESSAGE_START_SIZE 4

/** Message header.
 * (4) message start.
 * (12) command.
 * (4) size.
 * (4) checksum.
 */
class CMessageHeader
{
public:
    typedef unsigned char MessageStartChars[MESSAGE_START_SIZE];

    CMessageHeader(const MessageStartChars& pchMessageStartIn);
    CMessageHeader(const MessageStartChars& pchMessageStartIn, const char* pszCommand, unsigned int nMessageSizeIn);

    std::string GetCommand() const;
    bool IsValid(const MessageStartChars& messageStart) const;

    ADD_SERIALIZE_METHODS;

    template <typename Stream, typename Operation>
    inline void SerializationOp(Stream& s, Operation ser_action, int nType, int nVersion)
    {
        READWRITE(FLATDATA(pchMessageStart));
        READWRITE(FLATDATA(pchCommand));
        READWRITE(nMessageSize);
        READWRITE(nChecksum);
    }

    // TODO: make private (improves encapsulation)
public:
    enum {
        COMMAND_SIZE = 12,
        MESSAGE_SIZE_SIZE = sizeof(int),
        CHECKSUM_SIZE = sizeof(int),

        MESSAGE_SIZE_OFFSET = MESSAGE_START_SIZE + COMMAND_SIZE,
        CHECKSUM_OFFSET = MESSAGE_SIZE_OFFSET + MESSAGE_SIZE_SIZE,
        HEADER_SIZE = MESSAGE_START_SIZE + COMMAND_SIZE + MESSAGE_SIZE_SIZE + CHECKSUM_SIZE
    };
    char pchMessageStart[MESSAGE_START_SIZE];
    char pchCommand[COMMAND_SIZE];
    unsigned int nMessageSize;
    unsigned int nChecksum;
};

/**
 * Bitcoin protocol message types. When adding new message types, don't forget
 * to update allNetMessageTypes in protocol.cpp.
 */
namespace NetMsgType {

/**
 * The version message provides information about the transmitting node to the
 * receiving node at the beginning of a connection.
 * @see https://bitcoin.org/en/developer-reference#version
 */
extern const char *VERSION;
/**
 * The verack message acknowledges a previously-received version message,
 * informing the connecting node that it can begin to send other messages.
 * @see https://bitcoin.org/en/developer-reference#verack
 */
extern const char *VERACK;
/**
 * The addr (IP address) message relays connection information for peers on the
 * network.
 * @see https://bitcoin.org/en/developer-reference#addr
 */
extern const char *ADDR;
/**
 * The inv message (inventory message) transmits one or more inventories of
 * objects known to the transmitting peer.
 * @see https://bitcoin.org/en/developer-reference#inv
 */
extern const char *INV;
/**
 * The getdata message requests one or more data objects from another node.
 * @see https://bitcoin.org/en/developer-reference#getdata
 */
extern const char *GETDATA;
/**
 * The merkleblock message is a reply to a getdata message which requested a
 * block using the inventory type MSG_MERKLEBLOCK.
 * @since protocol version 70001 as described by BIP37.
 * @see https://bitcoin.org/en/developer-reference#merkleblock
 */
extern const char *MERKLEBLOCK;
/**
 * The getblocks message requests an inv message that provides block header
 * hashes starting from a particular point in the block chain.
 * @see https://bitcoin.org/en/developer-reference#getblocks
 */
extern const char *GETBLOCKS;
/**
 * The getheaders message requests a headers message that provides block
 * headers starting from a particular point in the block chain.
 * @since protocol version 31800.
 * @see https://bitcoin.org/en/developer-reference#getheaders
 */
extern const char *GETHEADERS;
/**
 * The tx message transmits a single transaction.
 * @see https://bitcoin.org/en/developer-reference#tx
 */
extern const char *TX;
/**
 * The headers message sends one or more block headers to a node which
 * previously requested certain headers with a getheaders message.
 * @since protocol version 31800.
 * @see https://bitcoin.org/en/developer-reference#headers
 */
extern const char *HEADERS;
/**
 * The block message transmits a single serialized block.
 * @see https://bitcoin.org/en/developer-reference#block
 */
extern const char *BLOCK;
/**
 * The getaddr message requests an addr message from the receiving node,
 * preferably one with lots of IP addresses of other receiving nodes.
 * @see https://bitcoin.org/en/developer-reference#getaddr
 */
extern const char *GETADDR;
/**
 * The mempool message requests the TXIDs of transactions that the receiving
 * node has verified as valid but which have not yet appeared in a block.
 * @since protocol version 60002.
 * @see https://bitcoin.org/en/developer-reference#mempool
 */
extern const char *MEMPOOL;
/**
 * The ping message is sent periodically to help confirm that the receiving
 * peer is still connected.
 * @see https://bitcoin.org/en/developer-reference#ping
 */
extern const char *PING;
/**
 * The pong message replies to a ping message, proving to the pinging node that
 * the ponging node is still alive.
 * @since protocol version 60001 as described by BIP31.
 * @see https://bitcoin.org/en/developer-reference#pong
 */
extern const char *PONG;
/**
 * The notfound message is a reply to a getdata message which requested an
 * object the receiving node does not have available for relay.
 * @ince protocol version 70001.
 * @see https://bitcoin.org/en/developer-reference#notfound
 */
extern const char *NOTFOUND;
/**
 * The filterload message tells the receiving peer to filter all relayed
 * transactions and requested merkle blocks through the provided filter.
 * @since protocol version 70001 as described by BIP37.
 *   Only available with service bit NODE_BLOOM since protocol version
 *   70011 as described by BIP111.
 * @see https://bitcoin.org/en/developer-reference#filterload
 */
extern const char *FILTERLOAD;
/**
 * The filteradd message tells the receiving peer to add a single element to a
 * previously-set bloom filter, such as a new public key.
 * @since protocol version 70001 as described by BIP37.
 *   Only available with service bit NODE_BLOOM since protocol version
 *   70011 as described by BIP111.
 * @see https://bitcoin.org/en/developer-reference#filteradd
 */
extern const char *FILTERADD;
/**
 * The filterclear message tells the receiving peer to remove a previously-set
 * bloom filter.
 * @since protocol version 70001 as described by BIP37.
 *   Only available with service bit NODE_BLOOM since protocol version
 *   70011 as described by BIP111.
 * @see https://bitcoin.org/en/developer-reference#filterclear
 */
extern const char *FILTERCLEAR;
/**
 * The reject message informs the receiving node that one of its previous
 * messages has been rejected.
 * @since protocol version 70002 as described by BIP61.
 * @see https://bitcoin.org/en/developer-reference#reject
 */
extern const char *REJECT;
/**
 * Indicates that a node prefers to receive new block announcements via a
 * "headers" message rather than an "inv".
 * @since protocol version 70012 as described by BIP130.
 * @see https://bitcoin.org/en/developer-reference#sendheaders
 */
extern const char *SENDHEADERS;
/**
 * The feefilter message tells the receiving peer not to inv us any txs
 * which do not meet the specified min fee rate.
 * @since protocol version 70013 as described by BIP133
 */
extern const char *FEEFILTER;
/**
 * Contains a 1-byte bool and 8-byte LE version number.
 * Indicates that a node is willing to provide blocks via "cmpctblock" messages.
 * May indicate that a node prefers to receive new block announcements via a
 * "cmpctblock" message rather than an "inv", depending on message contents.
 * @since protocol version 70014 as described by BIP 152
 */
extern const char *SENDCMPCT;
/**
 * Contains a CBlockHeaderAndShortTxIDs object - providing a header and
 * list of "short txids".
 * @since protocol version 70014 as described by BIP 152
 */
extern const char *CMPCTBLOCK;
/**
 * Contains a BlockTransactionsRequest
 * Peer should respond with "blocktxn" message.
 * @since protocol version 70014 as described by BIP 152
 */
extern const char *GETBLOCKTXN;
/**
 * Contains a BlockTransactions.
 * Sent in response to a "getblocktxn" message.
 * @since protocol version 70014 as described by BIP 152
 */
extern const char *BLOCKTXN;
};

/* Get a vector of all valid message types (see above) */
const std::vector<std::string> &getAllNetMessageTypes();

/** nServices flags */
enum ServiceFlags : uint64_t {
    // Nothing
    NODE_NONE = 0,
    // NODE_NETWORK means that the node is capable of serving the block chain. It is currently
    // set by all Bitcoin Core nodes, and is unset by SPV clients or other peers that just want
    // network services but don't provide them.
    NODE_NETWORK = (1 << 0),
    // NODE_GETUTXO means the node is capable of responding to the getutxo protocol request.
    // Bitcoin Core does not support this but a patch set called Bitcoin XT does.
    // See BIP 64 for details on how this is implemented.
    NODE_GETUTXO = (1 << 1),
    // NODE_BLOOM means the node is capable and willing to handle bloom-filtered connections.
    // Bitcoin Core nodes used to support this by default, without advertising this bit,
    // but no longer do as of protocol version 70011 (= NO_BLOOM_VERSION)
    NODE_BLOOM = (1 << 2),
    // Indicates that a node can be asked for blocks and transactions including
    // witness data.
    NODE_WITNESS = (1 << 3),

    // Bits 24-31 are reserved for temporary experiments. Just pick a bit that
    // isn't getting used, or one not being used much, and notify the
    // bitcoin-development mailing list. Remember that service bits are just
    // unauthenticated advertisements, so your code must be robust against
    // collisions and other cases where nodes may be advertising a service they
    // do not actually support. Other service bits should be allocated via the
    // BIP process.
};

/** A CService with information about it as peer */
class CAddress : public CService
{
public:
    CAddress();
    explicit CAddress(CService ipIn, ServiceFlags nServicesIn);

    void Init();

    ADD_SERIALIZE_METHODS;

    template <typename Stream, typename Operation>
    inline void SerializationOp(Stream& s, Operation ser_action, int nType, int nVersion)
    {
        if (ser_action.ForRead())
            Init();
        if (nType & SER_DISK)
            READWRITE(nVersion);
        if ((nType & SER_DISK) ||
            (nVersion >= CADDR_TIME_VERSION && !(nType & SER_GETHASH)))
            READWRITE(nTime);
        uint64_t nServicesInt = nServices;
        READWRITE(nServicesInt);
        nServices = (ServiceFlags)nServicesInt;
        READWRITE(*(CService*)this);
    }

    // TODO: make private (improves encapsulation)
public:
    ServiceFlags nServices;

    // disk and network only
    unsigned int nTime;
};

/** getdata message types */
const uint32_t MSG_WITNESS_FLAG = 1 << 30;
const uint32_t MSG_TYPE_MASK    = 0xffffffff >> 2;
enum GetDataMsg
{
    UNDEFINED = 0,
    MSG_TX,
    MSG_BLOCK,
    MSG_TYPE_MAX = MSG_BLOCK,
    // The following can only occur in getdata. Invs always use TX or BLOCK.
    MSG_FILTERED_BLOCK,
    MSG_WITNESS_BLOCK = MSG_BLOCK | MSG_WITNESS_FLAG,
    MSG_WITNESS_TX = MSG_TX | MSG_WITNESS_FLAG,
    MSG_FILTERED_WITNESS_BLOCK = MSG_FILTERED_BLOCK | MSG_WITNESS_FLAG,
};

/** inv message data */
class CInv
{
public:
    CInv();
    CInv(int typeIn, const uint256& hashIn);

    ADD_SERIALIZE_METHODS;

    template <typename Stream, typename Operation>
    inline void SerializationOp(Stream& s, Operation ser_action, int nType, int nVersion)
    {
        READWRITE(type);
        READWRITE(hash);
    }

    friend bool operator<(const CInv& a, const CInv& b);

    std::string GetCommand() const;
    std::string ToString() const;

    // TODO: make private (improves encapsulation)
public:
    int type;
    uint256 hash;
};

<<<<<<< HEAD
=======
enum {
    MSG_TX = 1,
    MSG_BLOCK,
    // Nodes may always request a MSG_FILTERED_BLOCK/MSG_CMPCT_BLOCK in a getdata, however,
    // MSG_FILTERED_BLOCK/MSG_CMPCT_BLOCK should not appear in any invs except as a part of getdata.
    MSG_FILTERED_BLOCK,
    MSG_CMPCT_BLOCK,
};

>>>>>>> 9f1807af
#endif // BITCOIN_PROTOCOL_H<|MERGE_RESOLUTION|>--- conflicted
+++ resolved
@@ -323,6 +323,7 @@
     MSG_TYPE_MAX = MSG_BLOCK,
     // The following can only occur in getdata. Invs always use TX or BLOCK.
     MSG_FILTERED_BLOCK,
+    MSG_CMPCT_BLOCK,
     MSG_WITNESS_BLOCK = MSG_BLOCK | MSG_WITNESS_FLAG,
     MSG_WITNESS_TX = MSG_TX | MSG_WITNESS_FLAG,
     MSG_FILTERED_WITNESS_BLOCK = MSG_FILTERED_BLOCK | MSG_WITNESS_FLAG,
@@ -355,16 +356,4 @@
     uint256 hash;
 };
 
-<<<<<<< HEAD
-=======
-enum {
-    MSG_TX = 1,
-    MSG_BLOCK,
-    // Nodes may always request a MSG_FILTERED_BLOCK/MSG_CMPCT_BLOCK in a getdata, however,
-    // MSG_FILTERED_BLOCK/MSG_CMPCT_BLOCK should not appear in any invs except as a part of getdata.
-    MSG_FILTERED_BLOCK,
-    MSG_CMPCT_BLOCK,
-};
-
->>>>>>> 9f1807af
 #endif // BITCOIN_PROTOCOL_H