# Copyright (c) 2010 Laszlo Hanyecz
# Distributed under the MIT/X11 software license, see the accompanying
# file license.txt or http://www.opensource.org/licenses/mit-license.php.

# Mac OS X makefile for bitcoin
# Laszlo Hanyecz (solar@heliacal.net)

CXX=llvm-g++
DEPSDIR=/Users/macosuser/bitcoin/deps

INCLUDEPATHS= \
 -I"$(DEPSDIR)/include"

LIBPATHS= \
 -L"$(DEPSDIR)/lib"

WXLIBS=$(shell $(DEPSDIR)/bin/wx-config --libs --static)

USE_UPNP:=0

LIBS= -dead_strip \
 $(DEPSDIR)/lib/libdb_cxx-4.8.a \
 $(DEPSDIR)/lib/libboost_system.a \
 $(DEPSDIR)/lib/libboost_filesystem.a \
 $(DEPSDIR)/lib/libboost_program_options.a \
 $(DEPSDIR)/lib/libboost_thread.a \
 $(DEPSDIR)/lib/libssl.a \
 $(DEPSDIR)/lib/libcrypto.a 

DEFS=$(shell $(DEPSDIR)/bin/wx-config --cxxflags) -D__WXMAC_OSX__ -DNOPCH -DMSG_NOSIGNAL=0 -DUSE_SSL

DEBUGFLAGS=-g -DwxDEBUG_LEVEL=0
# ppc doesn't work because we don't support big-endian
CFLAGS=-mmacosx-version-min=10.5 -arch i386 -arch x86_64 -O3 -Wno-invalid-offsetof -Wformat $(DEBUGFLAGS) $(DEFS) $(INCLUDEPATHS)
HEADERS = \
    base58.h \
    bignum.h \
    crypter.h \
    db.h \
    headers.h \
    init.h \
    irc.h \
    key.h \
    keystore.h \
    main.h \
    net.h \
    noui.h \
    protocol.h \
    rpc.h \
    script.h \
    serialize.h \
    strlcpy.h \
    ui.h \
    uibase.h \
    uint256.h \
    util.h \
    wallet.h

OBJS= \
    obj/crypter.o \
    obj/db.o \
    obj/init.o \
    obj/irc.o \
    obj/keystore.o \
    obj/main.o \
    obj/net.o \
    obj/protocol.o \
    obj/rpc.o \
<<<<<<< HEAD
    obj/script.o \
    obj/util.o \
    obj/wallet.o \
=======
    obj/rpcmonitor.o \
    obj/init.o \
>>>>>>> f62c6087
    cryptopp/obj/sha.o \
    cryptopp/obj/cpu.o

ifdef USE_UPNP
	LIBS += $(DEPSDIR)/lib/libminiupnpc.a
	DEFS += -DUSE_UPNP=$(USE_UPNP)
endif
	

all: bitcoin


obj/%.o: %.cpp $(HEADERS)
	$(CXX) -c $(CFLAGS) -DGUI -o $@ $<

cryptopp/obj/%.o: cryptopp/%.cpp
	$(CXX) -c $(CFLAGS) -O3 -DCRYPTOPP_DISABLE_ASM -o $@ $<

bitcoin: $(OBJS) obj/ui.o obj/uibase.o
	$(CXX) $(CFLAGS) -o $@ $(LIBPATHS) $^ $(WXLIBS) $(LIBS)


obj/nogui/%.o: %.cpp $(HEADERS)
	$(CXX) -c $(CFLAGS) -o $@ $<

bitcoind: $(OBJS:obj/%=obj/nogui/%)
	$(CXX) $(CFLAGS) -o $@ $(LIBPATHS) $^ $(LIBS)

obj/test/test_bitcoin.o: $(wildcard test/*.cpp) $(HEADERS)
	$(CXX) -c $(CFLAGS) -o $@ test/test_bitcoin.cpp

test_bitcoin: obj/test/test_bitcoin.o $(filter-out obj/nogui/init.o,$(OBJS:obj/%=obj/nogui/%))
	$(CXX) $(CFLAGS) -o $@ $(LIBPATHS) $^ $(LIBS) -lboost_unit_test_framework

clean:
	-rm -f bitcoin bitcoind test_bitcoin
	-rm -f obj/*.o
	-rm -f obj/nogui/*.o
	-rm -f obj/test/*.o
	-rm -f cryptopp/obj/*.o<|MERGE_RESOLUTION|>--- conflicted
+++ resolved
@@ -66,14 +66,11 @@
     obj/net.o \
     obj/protocol.o \
     obj/rpc.o \
-<<<<<<< HEAD
     obj/script.o \
     obj/util.o \
     obj/wallet.o \
-=======
     obj/rpcmonitor.o \
     obj/init.o \
->>>>>>> f62c6087
     cryptopp/obj/sha.o \
     cryptopp/obj/cpu.o
 
