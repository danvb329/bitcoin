--- conflicted
+++ resolved
@@ -70,7 +70,6 @@
     wallet.h
 
 OBJS= \
-<<<<<<< HEAD
     obj\crypter.o \
     obj\db.o \
     obj\init.o \
@@ -87,7 +86,6 @@
     cryptopp\obj\cpu.o
 
 CRYPTOPP_OBJS= \
-=======
     obj\util.obj \
     obj\script.obj \
     obj\db.obj \
@@ -97,7 +95,6 @@
     obj\rpc.obj \
     obj\rpcmonitor.obj \
     obj\init.obj \
->>>>>>> f62c6087
     cryptopp\obj\sha.obj \
     cryptopp\obj\cpu.obj
 
