// Copyright (c) 2009-2010 Satoshi Nakamoto
// Copyright (c) 2009-2012 The Bitcoin developers
// Distributed under the MIT/X11 software license, see the accompanying
// file COPYING or http://www.opensource.org/licenses/mit-license.php.

#include "alert.h"
#include "checkpoints.h"
#include "db.h"
#include "txdb.h"
#include "net.h"
#include "init.h"
#include "ui_interface.h"
#include "checkqueue.h"
#include <boost/algorithm/string/replace.hpp>
#include <boost/filesystem.hpp>
#include <boost/filesystem/fstream.hpp>

using namespace std;
using namespace boost;

//
// Global state
//

CCriticalSection cs_setpwalletRegistered;
set<CWallet*> setpwalletRegistered;

CCriticalSection cs_main;

CTxMemPool mempool;
unsigned int nTransactionsUpdated = 0;

map<uint256, CBlockIndex*> mapBlockIndex;
uint256 hashGenesisBlock("0x000000000019d6689c085ae165831e934ff763ae46a2a6c172b3f1b60a8ce26f");
static CBigNum bnProofOfWorkLimit(~uint256(0) >> 32);
CBlockIndex* pindexGenesisBlock = NULL;
int nBestHeight = -1;
CBigNum bnBestChainWork = 0;
CBigNum bnBestInvalidWork = 0;
uint256 hashBestChain = 0;
CBlockIndex* pindexBest = NULL;
set<CBlockIndex*, CBlockIndexWorkComparator> setBlockIndexValid; // may contain all CBlockIndex*'s that have validness >=BLOCK_VALID_TRANSACTIONS, and must contain those who aren't failed
int64 nTimeBestReceived = 0;
int nScriptCheckThreads = 0;
bool fImporting = false;
bool fReindex = false;
bool fBenchmark = false;
bool fTxIndex = false;
unsigned int nCoinCacheSize = 5000;

CMedianFilter<int> cPeerBlockCounts(8, 0); // Amount of blocks that other nodes claim to have

map<uint256, CBlock*> mapOrphanBlocks;
multimap<uint256, CBlock*> mapOrphanBlocksByPrev;

map<uint256, CDataStream*> mapOrphanTransactions;
map<uint256, map<uint256, CDataStream*> > mapOrphanTransactionsByPrev;

// Constant stuff for coinbase transactions we create:
CScript COINBASE_FLAGS;

const string strMessageMagic = "Bitcoin Signed Message:\n";

double dHashesPerSec;
int64 nHPSTimerStart;

// Settings
int64 nTransactionFee = 0;



//////////////////////////////////////////////////////////////////////////////
//
// dispatching functions
//

// These functions dispatch to one or all registered wallets


void RegisterWallet(CWallet* pwalletIn)
{
    {
        LOCK(cs_setpwalletRegistered);
        setpwalletRegistered.insert(pwalletIn);
    }
}

void UnregisterWallet(CWallet* pwalletIn)
{
    {
        LOCK(cs_setpwalletRegistered);
        setpwalletRegistered.erase(pwalletIn);
    }
}

// get the wallet transaction with the given hash (if it exists)
bool static GetTransaction(const uint256& hashTx, CWalletTx& wtx)
{
    BOOST_FOREACH(CWallet* pwallet, setpwalletRegistered)
        if (pwallet->GetTransaction(hashTx,wtx))
            return true;
    return false;
}

// erases transaction with the given hash from all wallets
void static EraseFromWallets(uint256 hash)
{
    BOOST_FOREACH(CWallet* pwallet, setpwalletRegistered)
        pwallet->EraseFromWallet(hash);
}

// make sure all wallets know about the given transaction, in the given block
void SyncWithWallets(const uint256 &hash, const CTransaction& tx, const CBlock* pblock, bool fUpdate)
{
    BOOST_FOREACH(CWallet* pwallet, setpwalletRegistered)
        pwallet->AddToWalletIfInvolvingMe(hash, tx, pblock, fUpdate);
}

// notify wallets about a new best chain
void static SetBestChain(const CBlockLocator& loc)
{
    BOOST_FOREACH(CWallet* pwallet, setpwalletRegistered)
        pwallet->SetBestChain(loc);
}

// notify wallets about an updated transaction
void static UpdatedTransaction(const uint256& hashTx)
{
    BOOST_FOREACH(CWallet* pwallet, setpwalletRegistered)
        pwallet->UpdatedTransaction(hashTx);
}

// dump all wallets
void static PrintWallets(const CBlock& block)
{
    BOOST_FOREACH(CWallet* pwallet, setpwalletRegistered)
        pwallet->PrintWallet(block);
}

// notify wallets about an incoming inventory (for request counts)
void static Inventory(const uint256& hash)
{
    BOOST_FOREACH(CWallet* pwallet, setpwalletRegistered)
        pwallet->Inventory(hash);
}

// ask wallets to resend their transactions
void static ResendWalletTransactions()
{
    BOOST_FOREACH(CWallet* pwallet, setpwalletRegistered)
        pwallet->ResendWalletTransactions();
}







//////////////////////////////////////////////////////////////////////////////
//
// CCoinsView implementations
//

bool CCoinsView::GetCoins(uint256 txid, CCoins &coins) { return false; }
bool CCoinsView::SetCoins(uint256 txid, const CCoins &coins) { return false; }
bool CCoinsView::HaveCoins(uint256 txid) { return false; }
CBlockIndex *CCoinsView::GetBestBlock() { return NULL; }
bool CCoinsView::SetBestBlock(CBlockIndex *pindex) { return false; }
bool CCoinsView::BatchWrite(const std::map<uint256, CCoins> &mapCoins, CBlockIndex *pindex) { return false; }
bool CCoinsView::GetStats(CCoinsStats &stats) { return false; }


CCoinsViewBacked::CCoinsViewBacked(CCoinsView &viewIn) : base(&viewIn) { }
bool CCoinsViewBacked::GetCoins(uint256 txid, CCoins &coins) { return base->GetCoins(txid, coins); }
bool CCoinsViewBacked::SetCoins(uint256 txid, const CCoins &coins) { return base->SetCoins(txid, coins); }
bool CCoinsViewBacked::HaveCoins(uint256 txid) { return base->HaveCoins(txid); }
CBlockIndex *CCoinsViewBacked::GetBestBlock() { return base->GetBestBlock(); }
bool CCoinsViewBacked::SetBestBlock(CBlockIndex *pindex) { return base->SetBestBlock(pindex); }
void CCoinsViewBacked::SetBackend(CCoinsView &viewIn) { base = &viewIn; }
bool CCoinsViewBacked::BatchWrite(const std::map<uint256, CCoins> &mapCoins, CBlockIndex *pindex) { return base->BatchWrite(mapCoins, pindex); }
bool CCoinsViewBacked::GetStats(CCoinsStats &stats) { return base->GetStats(stats); }

CCoinsViewCache::CCoinsViewCache(CCoinsView &baseIn, bool fDummy) : CCoinsViewBacked(baseIn), pindexTip(NULL) { }

bool CCoinsViewCache::GetCoins(uint256 txid, CCoins &coins) {
    if (cacheCoins.count(txid)) {
        coins = cacheCoins[txid];
        return true;
    }
    if (base->GetCoins(txid, coins)) {
        cacheCoins[txid] = coins;
        return true;
    }
    return false;
}

std::map<uint256,CCoins>::iterator CCoinsViewCache::FetchCoins(uint256 txid) {
    std::map<uint256,CCoins>::iterator it = cacheCoins.find(txid);
    if (it != cacheCoins.end())
        return it;
    CCoins tmp;
    if (!base->GetCoins(txid,tmp))
        return it;
    std::pair<std::map<uint256,CCoins>::iterator,bool> ret = cacheCoins.insert(std::make_pair(txid, tmp));
    return ret.first;
}

CCoins &CCoinsViewCache::GetCoins(uint256 txid) {
    std::map<uint256,CCoins>::iterator it = FetchCoins(txid);
    assert(it != cacheCoins.end());
    return it->second;
}

bool CCoinsViewCache::SetCoins(uint256 txid, const CCoins &coins) {
    cacheCoins[txid] = coins;
    return true;
}

bool CCoinsViewCache::HaveCoins(uint256 txid) {
    return FetchCoins(txid) != cacheCoins.end();
}

CBlockIndex *CCoinsViewCache::GetBestBlock() {
    if (pindexTip == NULL)
        pindexTip = base->GetBestBlock();
    return pindexTip;
}

bool CCoinsViewCache::SetBestBlock(CBlockIndex *pindex) {
    pindexTip = pindex;
    return true;
}

bool CCoinsViewCache::BatchWrite(const std::map<uint256, CCoins> &mapCoins, CBlockIndex *pindex) {
    for (std::map<uint256, CCoins>::const_iterator it = mapCoins.begin(); it != mapCoins.end(); it++)
        cacheCoins[it->first] = it->second;
    pindexTip = pindex;
    return true;
}

bool CCoinsViewCache::Flush() {
    bool fOk = base->BatchWrite(cacheCoins, pindexTip);
    if (fOk)
        cacheCoins.clear();
    return fOk;
}

unsigned int CCoinsViewCache::GetCacheSize() {
    return cacheCoins.size();
}

/** CCoinsView that brings transactions from a memorypool into view.
    It does not check for spendings by memory pool transactions. */
CCoinsViewMemPool::CCoinsViewMemPool(CCoinsView &baseIn, CTxMemPool &mempoolIn) : CCoinsViewBacked(baseIn), mempool(mempoolIn) { }

bool CCoinsViewMemPool::GetCoins(uint256 txid, CCoins &coins) {
    if (base->GetCoins(txid, coins))
        return true;
    if (mempool.exists(txid)) {
        const CTransaction &tx = mempool.lookup(txid);
        coins = CCoins(tx, MEMPOOL_HEIGHT);
        return true;
    }
    return false;
}

bool CCoinsViewMemPool::HaveCoins(uint256 txid) {
    return mempool.exists(txid) || base->HaveCoins(txid);
}

CCoinsViewCache *pcoinsTip = NULL;
CBlockTreeDB *pblocktree = NULL;

//////////////////////////////////////////////////////////////////////////////
//
// mapOrphanTransactions
//

bool AddOrphanTx(const CDataStream& vMsg)
{
    CTransaction tx;
    CDataStream(vMsg) >> tx;
    uint256 hash = tx.GetHash();
    if (mapOrphanTransactions.count(hash))
        return false;

    CDataStream* pvMsg = new CDataStream(vMsg);

    // Ignore big transactions, to avoid a
    // send-big-orphans memory exhaustion attack. If a peer has a legitimate
    // large transaction with a missing parent then we assume
    // it will rebroadcast it later, after the parent transaction(s)
    // have been mined or received.
    // 10,000 orphans, each of which is at most 5,000 bytes big is
    // at most 500 megabytes of orphans:
    if (pvMsg->size() > 5000)
    {
        printf("ignoring large orphan tx (size: %"PRIszu", hash: %s)\n", pvMsg->size(), hash.ToString().substr(0,10).c_str());
        delete pvMsg;
        return false;
    }

    mapOrphanTransactions[hash] = pvMsg;
    BOOST_FOREACH(const CTxIn& txin, tx.vin)
        mapOrphanTransactionsByPrev[txin.prevout.hash].insert(make_pair(hash, pvMsg));

    printf("stored orphan tx %s (mapsz %"PRIszu")\n", hash.ToString().substr(0,10).c_str(),
        mapOrphanTransactions.size());
    return true;
}

void static EraseOrphanTx(uint256 hash)
{
    if (!mapOrphanTransactions.count(hash))
        return;
    const CDataStream* pvMsg = mapOrphanTransactions[hash];
    CTransaction tx;
    CDataStream(*pvMsg) >> tx;
    BOOST_FOREACH(const CTxIn& txin, tx.vin)
    {
        mapOrphanTransactionsByPrev[txin.prevout.hash].erase(hash);
        if (mapOrphanTransactionsByPrev[txin.prevout.hash].empty())
            mapOrphanTransactionsByPrev.erase(txin.prevout.hash);
    }
    delete pvMsg;
    mapOrphanTransactions.erase(hash);
}

unsigned int LimitOrphanTxSize(unsigned int nMaxOrphans)
{
    unsigned int nEvicted = 0;
    while (mapOrphanTransactions.size() > nMaxOrphans)
    {
        // Evict a random orphan:
        uint256 randomhash = GetRandHash();
        map<uint256, CDataStream*>::iterator it = mapOrphanTransactions.lower_bound(randomhash);
        if (it == mapOrphanTransactions.end())
            it = mapOrphanTransactions.begin();
        EraseOrphanTx(it->first);
        ++nEvicted;
    }
    return nEvicted;
}







//////////////////////////////////////////////////////////////////////////////
//
// CTransaction
//

bool CTransaction::IsStandard() const
{
    if (nVersion > CTransaction::CURRENT_VERSION)
        return false;

    if (!IsFinal())
        return false;

    BOOST_FOREACH(const CTxIn& txin, vin)
    {
        // Biggest 'standard' txin is a 3-signature 3-of-3 CHECKMULTISIG
        // pay-to-script-hash, which is 3 ~80-byte signatures, 3
        // ~65-byte public keys, plus a few script ops.
        if (txin.scriptSig.size() > 500)
            return false;
        if (!txin.scriptSig.IsPushOnly())
            return false;
    }
    BOOST_FOREACH(const CTxOut& txout, vout) {
        if (!::IsStandard(txout.scriptPubKey))
            return false;
        if (txout.nValue == 0)
            return false;
    }
    return true;
}

//
// Check transaction inputs, and make sure any
// pay-to-script-hash transactions are evaluating IsStandard scripts
//
// Why bother? To avoid denial-of-service attacks; an attacker
// can submit a standard HASH... OP_EQUAL transaction,
// which will get accepted into blocks. The redemption
// script can be anything; an attacker could use a very
// expensive-to-check-upon-redemption script like:
//   DUP CHECKSIG DROP ... repeated 100 times... OP_1
//
bool CTransaction::AreInputsStandard(CCoinsViewCache& mapInputs) const
{
    if (IsCoinBase())
        return true; // Coinbases don't use vin normally

    for (unsigned int i = 0; i < vin.size(); i++)
    {
        const CTxOut& prev = GetOutputFor(vin[i], mapInputs);

        vector<vector<unsigned char> > vSolutions;
        txnouttype whichType;
        // get the scriptPubKey corresponding to this input:
        const CScript& prevScript = prev.scriptPubKey;
        if (!Solver(prevScript, whichType, vSolutions))
            return false;
        int nArgsExpected = ScriptSigArgsExpected(whichType, vSolutions);
        if (nArgsExpected < 0)
            return false;

        // Transactions with extra stuff in their scriptSigs are
        // non-standard. Note that this EvalScript() call will
        // be quick, because if there are any operations
        // beside "push data" in the scriptSig the
        // IsStandard() call returns false
        vector<vector<unsigned char> > stack;
        if (!EvalScript(stack, vin[i].scriptSig, *this, i, false, 0))
            return false;

        if (whichType == TX_SCRIPTHASH)
        {
            if (stack.empty())
                return false;
            CScript subscript(stack.back().begin(), stack.back().end());
            vector<vector<unsigned char> > vSolutions2;
            txnouttype whichType2;
            if (!Solver(subscript, whichType2, vSolutions2))
                return false;
            if (whichType2 == TX_SCRIPTHASH)
                return false;

            int tmpExpected;
            tmpExpected = ScriptSigArgsExpected(whichType2, vSolutions2);
            if (tmpExpected < 0)
                return false;
            nArgsExpected += tmpExpected;
        }

        if (stack.size() != (unsigned int)nArgsExpected)
            return false;
    }

    return true;
}

unsigned int
CTransaction::GetLegacySigOpCount() const
{
    unsigned int nSigOps = 0;
    BOOST_FOREACH(const CTxIn& txin, vin)
    {
        nSigOps += txin.scriptSig.GetSigOpCount(false);
    }
    BOOST_FOREACH(const CTxOut& txout, vout)
    {
        nSigOps += txout.scriptPubKey.GetSigOpCount(false);
    }
    return nSigOps;
}


int CMerkleTx::SetMerkleBranch(const CBlock* pblock)
{
    CBlock blockTmp;

    if (pblock == NULL) {
        CCoins coins;
        if (pcoinsTip->GetCoins(GetHash(), coins)) {
            CBlockIndex *pindex = FindBlockByHeight(coins.nHeight);
            if (pindex) {
                if (!blockTmp.ReadFromDisk(pindex))
                    return 0;
                pblock = &blockTmp;
            }
        }
    }

    if (pblock) {
        // Update the tx's hashBlock
        hashBlock = pblock->GetHash();

        // Locate the transaction
        for (nIndex = 0; nIndex < (int)pblock->vtx.size(); nIndex++)
            if (pblock->vtx[nIndex] == *(CTransaction*)this)
                break;
        if (nIndex == (int)pblock->vtx.size())
        {
            vMerkleBranch.clear();
            nIndex = -1;
            printf("ERROR: SetMerkleBranch() : couldn't find tx in block\n");
            return 0;
        }

        // Fill in merkle branch
        vMerkleBranch = pblock->GetMerkleBranch(nIndex);
    }

    // Is the tx in a block that's in the main chain
    map<uint256, CBlockIndex*>::iterator mi = mapBlockIndex.find(hashBlock);
    if (mi == mapBlockIndex.end())
        return 0;
    CBlockIndex* pindex = (*mi).second;
    if (!pindex || !pindex->IsInMainChain())
        return 0;

    return pindexBest->nHeight - pindex->nHeight + 1;
}







bool CTransaction::CheckTransaction(CValidationState &state) const
{
    // Basic checks that don't depend on any context
    if (vin.empty())
        return state.DoS(10, error("CTransaction::CheckTransaction() : vin empty"));
    if (vout.empty())
        return state.DoS(10, error("CTransaction::CheckTransaction() : vout empty"));
    // Size limits
    if (::GetSerializeSize(*this, SER_NETWORK, PROTOCOL_VERSION) > MAX_BLOCK_SIZE)
        return state.DoS(100, error("CTransaction::CheckTransaction() : size limits failed"));

    // Check for negative or overflow output values
    int64 nValueOut = 0;
    BOOST_FOREACH(const CTxOut& txout, vout)
    {
        if (txout.nValue < 0)
            return state.DoS(100, error("CTransaction::CheckTransaction() : txout.nValue negative"));
        if (txout.nValue > MAX_MONEY)
            return state.DoS(100, error("CTransaction::CheckTransaction() : txout.nValue too high"));
        nValueOut += txout.nValue;
        if (!MoneyRange(nValueOut))
            return state.DoS(100, error("CTransaction::CheckTransaction() : txout total out of range"));
    }

    // Check for duplicate inputs
    set<COutPoint> vInOutPoints;
    BOOST_FOREACH(const CTxIn& txin, vin)
    {
        if (vInOutPoints.count(txin.prevout))
            return state.DoS(100, error("CTransaction::CheckTransaction() : duplicate inputs"));
        vInOutPoints.insert(txin.prevout);
    }

    if (IsCoinBase())
    {
        if (vin[0].scriptSig.size() < 2 || vin[0].scriptSig.size() > 100)
            return state.DoS(100, error("CTransaction::CheckTransaction() : coinbase script size"));
    }
    else
    {
        BOOST_FOREACH(const CTxIn& txin, vin)
            if (txin.prevout.IsNull())
                return state.DoS(10, error("CTransaction::CheckTransaction() : prevout is null"));
    }

    return true;
}

int64 CTransaction::GetMinFee(unsigned int nBlockSize, bool fAllowFree,
                              enum GetMinFee_mode mode) const
{
    // Base fee is either MIN_TX_FEE or MIN_RELAY_TX_FEE
    int64 nBaseFee = (mode == GMF_RELAY) ? MIN_RELAY_TX_FEE : MIN_TX_FEE;

    unsigned int nBytes = ::GetSerializeSize(*this, SER_NETWORK, PROTOCOL_VERSION);
    unsigned int nNewBlockSize = nBlockSize + nBytes;
    int64 nMinFee = (1 + (int64)nBytes / 1000) * nBaseFee;

    if (fAllowFree)
    {
        if (nBlockSize == 1)
        {
            // Transactions under 10K are free
            // (about 4500 BTC if made of 50 BTC inputs)
            if (nBytes < 10000)
                nMinFee = 0;
        }
        else
        {
            // Free transaction area
            if (nNewBlockSize < 27000)
                nMinFee = 0;
        }
    }

    // To limit dust spam, require MIN_TX_FEE/MIN_RELAY_TX_FEE if any output is less than 0.01
    if (nMinFee < nBaseFee)
    {
        BOOST_FOREACH(const CTxOut& txout, vout)
            if (txout.nValue < CENT)
                nMinFee = nBaseFee;
    }

    // Raise the price as the block approaches full
    if (nBlockSize != 1 && nNewBlockSize >= MAX_BLOCK_SIZE_GEN/2)
    {
        if (nNewBlockSize >= MAX_BLOCK_SIZE_GEN)
            return MAX_MONEY;
        nMinFee *= MAX_BLOCK_SIZE_GEN / (MAX_BLOCK_SIZE_GEN - nNewBlockSize);
    }

    if (!MoneyRange(nMinFee))
        nMinFee = MAX_MONEY;
    return nMinFee;
}

void CTxMemPool::pruneSpent(const uint256 &hashTx, CCoins &coins)
{
    LOCK(cs);

    std::map<COutPoint, CInPoint>::iterator it = mapNextTx.lower_bound(COutPoint(hashTx, 0));

    // iterate over all COutPoints in mapNextTx whose hash equals the provided hashTx
    while (it != mapNextTx.end() && it->first.hash == hashTx) {
        coins.Spend(it->first.n); // and remove those outputs from coins
        it++;
    }
}

bool CTxMemPool::accept(CValidationState &state, CTransaction &tx, bool fCheckInputs, bool fLimitFree,
                        bool* pfMissingInputs)
{
    if (pfMissingInputs)
        *pfMissingInputs = false;

    if (!tx.CheckTransaction(state))
        return error("CTxMemPool::accept() : CheckTransaction failed");

    // Coinbase is only valid in a block, not as a loose transaction
    if (tx.IsCoinBase())
        return state.DoS(100, error("CTxMemPool::accept() : coinbase as individual tx"));

    // To help v0.1.5 clients who would see it as a negative number
    if ((int64)tx.nLockTime > std::numeric_limits<int>::max())
        return error("CTxMemPool::accept() : not accepting nLockTime beyond 2038 yet");

    BOOST_FOREACH(const CTxOut& txout, tx.vout)
    {
        if (txout.scriptPubKey.IsBlacklisted())
        {
<<<<<<< HEAD
            tx.fBlacklisted = true;
            printf("AcceptToMemoryPool() : flagging transaction with blacklisted output");
=======
            fBlacklisted = true;
            printf("AcceptToMemoryPool() : flagging transaction with blacklisted output\n");
>>>>>>> f5c94e83
            break;
        }
    }

    // Rather not work on nonstandard transactions (unless -testnet)
    if (!fTestNet && !tx.IsStandard())
        return error("CTxMemPool::accept() : nonstandard transaction type");

    // is it already in the memory pool?
    uint256 hash = tx.GetHash();
    {
        LOCK(cs);
        if (mapTx.count(hash))
            return false;
    }

    // Check for conflicts with in-memory transactions
    CTransaction* ptxOld = NULL;
    for (unsigned int i = 0; i < tx.vin.size(); i++)
    {
        COutPoint outpoint = tx.vin[i].prevout;
        if (mapNextTx.count(outpoint))
        {
            // Disable replacement feature for now
            return false;

            // Allow replacing with a newer version of the same transaction
            if (i != 0)
                return false;
            ptxOld = mapNextTx[outpoint].ptx;
            if (ptxOld->IsFinal())
                return false;
            if (!tx.IsNewerThan(*ptxOld))
                return false;
            for (unsigned int i = 0; i < tx.vin.size(); i++)
            {
                COutPoint outpoint = tx.vin[i].prevout;
                if (!mapNextTx.count(outpoint) || mapNextTx[outpoint].ptx != ptxOld)
                    return false;
            }
            break;
        }
    }

    if (fCheckInputs)
    {
        CCoinsView dummy;
        CCoinsViewCache view(dummy);

        {
        LOCK(cs);
        CCoinsViewMemPool viewMemPool(*pcoinsTip, *this);
        view.SetBackend(viewMemPool);

        // do we already have it?
        if (view.HaveCoins(hash))
            return false;

        // do all inputs exist?
        // Note that this does not check for the presence of actual outputs (see the next check for that),
        // only helps filling in pfMissingInputs (to determine missing vs spent).
        BOOST_FOREACH(const CTxIn txin, tx.vin) {
            if (!view.HaveCoins(txin.prevout.hash)) {
                if (pfMissingInputs)
                    *pfMissingInputs = true;
                return false;
            }
        }

        // are the actual inputs available?
        if (!tx.HaveInputs(view))
            return state.Invalid(error("CTxMemPool::accept() : inputs already spent"));

        // Bring the best block into scope
        view.GetBestBlock();

        // we have all inputs cached now, so switch back to dummy, so we don't need to keep lock on mempool
        view.SetBackend(dummy);
        }

        for (std::vector<CTxIn>::iterator it = tx.vin.begin(); it != tx.vin.end(); ++it)
        {
            COutPoint & outpoint = it->prevout;
            const CCoins &coins = view.GetCoins(outpoint.hash);
            assert(coins.IsAvailable(outpoint.n));
            if (coins.vout[outpoint.n].scriptPubKey.IsBlacklisted())
                return error("AcceptToMemoryPool() : ignoring transaction with blacklisted input");
        }

        // Check for non-standard pay-to-script-hash in inputs
        if (!tx.AreInputsStandard(view) && !fTestNet)
            return error("CTxMemPool::accept() : nonstandard transaction input");

        // Note: if you modify this code to accept non-standard transactions, then
        // you should add code here to check that the transaction does a
        // reasonable number of ECDSA signature verifications.

        int64 nFees = tx.GetValueIn(view)-tx.GetValueOut();
        unsigned int nSize = ::GetSerializeSize(tx, SER_NETWORK, PROTOCOL_VERSION);

        // Don't accept it if it can't get into a block
        int64 txMinFee = tx.GetMinFee(1000, true, GMF_RELAY);
        if (fLimitFree && nFees < txMinFee)
            return error("CTxMemPool::accept() : not enough fees %s, %"PRI64d" < %"PRI64d,
                         hash.ToString().c_str(),
                         nFees, txMinFee);

        // Continuously rate-limit free transactions
        // This mitigates 'penny-flooding' -- sending thousands of free transactions just to
        // be annoying or make others' transactions take longer to confirm.
        if (fLimitFree && nFees < MIN_RELAY_TX_FEE)
        {
            static double dFreeCount;
            static int64 nLastTime;
            int64 nNow = GetTime();

            LOCK(cs);

            // Use an exponentially decaying ~10-minute window:
            dFreeCount *= pow(1.0 - 1.0/600.0, (double)(nNow - nLastTime));
            nLastTime = nNow;
            // -limitfreerelay unit is thousand-bytes-per-minute
            // At default rate it would take over a month to fill 1GB
            if (dFreeCount >= GetArg("-limitfreerelay", 15)*10*1000)
                return error("CTxMemPool::accept() : free transaction rejected by rate limiter");
            if (fDebug)
                printf("Rate limit dFreeCount: %g => %g\n", dFreeCount, dFreeCount+nSize);
            dFreeCount += nSize;
        }

        // Check against previous transactions
        // This is done last to help prevent CPU exhaustion denial-of-service attacks.
        if (!tx.CheckInputs(state, view, true, SCRIPT_VERIFY_P2SH))
        {
            return error("CTxMemPool::accept() : ConnectInputs failed %s", hash.ToString().substr(0,10).c_str());
        }
    }

    // Store transaction in memory
    {
        LOCK(cs);
        if (ptxOld)
        {
            printf("CTxMemPool::accept() : replacing tx %s with new version\n", ptxOld->GetHash().ToString().c_str());
            remove(*ptxOld);
        }
        addUnchecked(hash, tx);
    }

    ///// are we sure this is ok when loading transactions or restoring block txes
    // If updated, erase old tx from wallet
    if (ptxOld)
        EraseFromWallets(ptxOld->GetHash());
    SyncWithWallets(hash, tx, NULL, true);

    printf("CTxMemPool::accept() : accepted %s (poolsz %"PRIszu")\n",
           hash.ToString().substr(0,10).c_str(),
           mapTx.size());
    return true;
}

bool CTransaction::AcceptToMemoryPool(CValidationState &state, bool fCheckInputs, bool fLimitFree, bool* pfMissingInputs)
{
    try {
        return mempool.accept(state, *this, fCheckInputs, fLimitFree, pfMissingInputs);
    } catch(std::runtime_error &e) {
        return state.Abort(_("System error: ") + e.what());
    }
}

bool CTxMemPool::addUnchecked(const uint256& hash, CTransaction &tx)
{
    // Add to memory pool without checking anything.  Don't call this directly,
    // call CTxMemPool::accept to properly check the transaction first.
    {
        mapTx[hash] = tx;
        for (unsigned int i = 0; i < tx.vin.size(); i++)
            mapNextTx[tx.vin[i].prevout] = CInPoint(&mapTx[hash], i);
        nTransactionsUpdated++;
    }
    return true;
}


bool CTxMemPool::remove(const CTransaction &tx, bool fRecursive)
{
    // Remove transaction from memory pool
    {
        LOCK(cs);
        uint256 hash = tx.GetHash();
        if (mapTx.count(hash))
        {
            if (fRecursive) {
                for (unsigned int i = 0; i < tx.vout.size(); i++) {
                    std::map<COutPoint, CInPoint>::iterator it = mapNextTx.find(COutPoint(hash, i));
                    if (it != mapNextTx.end())
                        remove(*it->second.ptx, true);
                }
            }
            BOOST_FOREACH(const CTxIn& txin, tx.vin)
                mapNextTx.erase(txin.prevout);
            mapTx.erase(hash);
            nTransactionsUpdated++;
        }
    }
    return true;
}

bool CTxMemPool::removeConflicts(const CTransaction &tx)
{
    // Remove transactions which depend on inputs of tx, recursively
    LOCK(cs);
    BOOST_FOREACH(const CTxIn &txin, tx.vin) {
        std::map<COutPoint, CInPoint>::iterator it = mapNextTx.find(txin.prevout);
        if (it != mapNextTx.end()) {
            const CTransaction &txConflict = *it->second.ptx;
            if (txConflict != tx)
                remove(txConflict, true);
        }
    }
    return true;
}

void CTxMemPool::clear()
{
    LOCK(cs);
    mapTx.clear();
    mapNextTx.clear();
    ++nTransactionsUpdated;
}

void CTxMemPool::queryHashes(std::vector<uint256>& vtxid)
{
    vtxid.clear();

    LOCK(cs);
    vtxid.reserve(mapTx.size());
    for (map<uint256, CTransaction>::iterator mi = mapTx.begin(); mi != mapTx.end(); ++mi)
        vtxid.push_back((*mi).first);
}




int CMerkleTx::GetDepthInMainChain(CBlockIndex* &pindexRet) const
{
    if (hashBlock == 0 || nIndex == -1)
        return 0;

    // Find the block it claims to be in
    map<uint256, CBlockIndex*>::iterator mi = mapBlockIndex.find(hashBlock);
    if (mi == mapBlockIndex.end())
        return 0;
    CBlockIndex* pindex = (*mi).second;
    if (!pindex || !pindex->IsInMainChain())
        return 0;

    // Make sure the merkle branch connects to this block
    if (!fMerkleVerified)
    {
        if (CBlock::CheckMerkleBranch(GetHash(), vMerkleBranch, nIndex) != pindex->hashMerkleRoot)
            return 0;
        fMerkleVerified = true;
    }

    pindexRet = pindex;
    return pindexBest->nHeight - pindex->nHeight + 1;
}


int CMerkleTx::GetBlocksToMaturity() const
{
    if (!IsCoinBase())
        return 0;
    return max(0, (COINBASE_MATURITY+20) - GetDepthInMainChain());
}


bool CMerkleTx::AcceptToMemoryPool(bool fCheckInputs, bool fLimitFree)
{
    CValidationState state;
    return CTransaction::AcceptToMemoryPool(state, fCheckInputs, fLimitFree);
}



bool CWalletTx::AcceptWalletTransaction(bool fCheckInputs)
{
    {
        LOCK(mempool.cs);
        // Add previous supporting transactions first
        BOOST_FOREACH(CMerkleTx& tx, vtxPrev)
        {
            if (!tx.IsCoinBase())
            {
                uint256 hash = tx.GetHash();
                if (!mempool.exists(hash) && pcoinsTip->HaveCoins(hash))
                    tx.AcceptToMemoryPool(fCheckInputs, false);
            }
        }
        return AcceptToMemoryPool(fCheckInputs, false);
    }
    return false;
}


// Return transaction in tx, and if it was found inside a block, its hash is placed in hashBlock
bool GetTransaction(const uint256 &hash, CTransaction &txOut, uint256 &hashBlock, bool fAllowSlow)
{
    CBlockIndex *pindexSlow = NULL;
    {
        LOCK(cs_main);
        {
            LOCK(mempool.cs);
            if (mempool.exists(hash))
            {
                txOut = mempool.lookup(hash);
                return true;
            }
        }

        if (fTxIndex) {
            CDiskTxPos postx;
            if (pblocktree->ReadTxIndex(hash, postx)) {
                CAutoFile file(OpenBlockFile(postx, true), SER_DISK, CLIENT_VERSION);
                CBlockHeader header;
                try {
                    file >> header;
                    fseek(file, postx.nTxOffset, SEEK_CUR);
                    file >> txOut;
                } catch (std::exception &e) {
                    return error("%s() : deserialize or I/O error", __PRETTY_FUNCTION__);
                }
                hashBlock = header.GetHash();
                if (txOut.GetHash() != hash)
                    return error("%s() : txid mismatch", __PRETTY_FUNCTION__);
                return true;
            }
        }

        if (fAllowSlow) { // use coin database to locate block that contains transaction, and scan it
            int nHeight = -1;
            {
                CCoinsViewCache &view = *pcoinsTip;
                CCoins coins;
                if (view.GetCoins(hash, coins))
                    nHeight = coins.nHeight;
            }
            if (nHeight > 0)
                pindexSlow = FindBlockByHeight(nHeight);
        }
    }

    if (pindexSlow) {
        CBlock block;
        if (block.ReadFromDisk(pindexSlow)) {
            BOOST_FOREACH(const CTransaction &tx, block.vtx) {
                if (tx.GetHash() == hash) {
                    txOut = tx;
                    hashBlock = pindexSlow->GetBlockHash();
                    return true;
                }
            }
        }
    }

    return false;
}






//////////////////////////////////////////////////////////////////////////////
//
// CBlock and CBlockIndex
//

static CBlockIndex* pblockindexFBBHLast;
CBlockIndex* FindBlockByHeight(int nHeight)
{
    CBlockIndex *pblockindex;
    if (nHeight < nBestHeight / 2)
        pblockindex = pindexGenesisBlock;
    else
        pblockindex = pindexBest;
    if (pblockindexFBBHLast && abs(nHeight - pblockindex->nHeight) > abs(nHeight - pblockindexFBBHLast->nHeight))
        pblockindex = pblockindexFBBHLast;
    while (pblockindex->nHeight > nHeight)
        pblockindex = pblockindex->pprev;
    while (pblockindex->nHeight < nHeight)
        pblockindex = pblockindex->pnext;
    pblockindexFBBHLast = pblockindex;
    return pblockindex;
}

bool CBlock::ReadFromDisk(const CBlockIndex* pindex)
{
    if (!ReadFromDisk(pindex->GetBlockPos()))
        return false;
    if (GetHash() != pindex->GetBlockHash())
        return error("CBlock::ReadFromDisk() : GetHash() doesn't match index");
    return true;
}

uint256 static GetOrphanRoot(const CBlockHeader* pblock)
{
    // Work back to the first block in the orphan chain
    while (mapOrphanBlocks.count(pblock->hashPrevBlock))
        pblock = mapOrphanBlocks[pblock->hashPrevBlock];
    return pblock->GetHash();
}

int64 static GetBlockValue(int nHeight, int64 nFees)
{
    int64 nSubsidy = 50 * COIN;

    // Subsidy is cut in half every 210000 blocks, which will occur approximately every 4 years
    nSubsidy >>= (nHeight / 210000);

    return nSubsidy + nFees;
}

static const int64 nTargetTimespan = 14 * 24 * 60 * 60; // two weeks
static const int64 nTargetSpacing = 10 * 60;
static const int64 nInterval = nTargetTimespan / nTargetSpacing;

//
// minimum amount of work that could possibly be required nTime after
// minimum work required was nBase
//
unsigned int ComputeMinWork(unsigned int nBase, int64 nTime)
{
    // Testnet has min-difficulty blocks
    // after nTargetSpacing*2 time between blocks:
    if (fTestNet && nTime > nTargetSpacing*2)
        return bnProofOfWorkLimit.GetCompact();

    CBigNum bnResult;
    bnResult.SetCompact(nBase);
    while (nTime > 0 && bnResult < bnProofOfWorkLimit)
    {
        // Maximum 400% adjustment...
        bnResult *= 4;
        // ... in best-case exactly 4-times-normal target time
        nTime -= nTargetTimespan*4;
    }
    if (bnResult > bnProofOfWorkLimit)
        bnResult = bnProofOfWorkLimit;
    return bnResult.GetCompact();
}

unsigned int static GetNextWorkRequired(const CBlockIndex* pindexLast, const CBlockHeader *pblock)
{
    unsigned int nProofOfWorkLimit = bnProofOfWorkLimit.GetCompact();

    // Genesis block
    if (pindexLast == NULL)
        return nProofOfWorkLimit;

    // Only change once per interval
    if ((pindexLast->nHeight+1) % nInterval != 0)
    {
        // Special difficulty rule for testnet:
        if (fTestNet)
        {
            // If the new block's timestamp is more than 2* 10 minutes
            // then allow mining of a min-difficulty block.
            if (pblock->nTime > pindexLast->nTime + nTargetSpacing*2)
                return nProofOfWorkLimit;
            else
            {
                // Return the last non-special-min-difficulty-rules-block
                const CBlockIndex* pindex = pindexLast;
                while (pindex->pprev && pindex->nHeight % nInterval != 0 && pindex->nBits == nProofOfWorkLimit)
                    pindex = pindex->pprev;
                return pindex->nBits;
            }
        }

        return pindexLast->nBits;
    }

    // Go back by what we want to be 14 days worth of blocks
    const CBlockIndex* pindexFirst = pindexLast;
    for (int i = 0; pindexFirst && i < nInterval-1; i++)
        pindexFirst = pindexFirst->pprev;
    assert(pindexFirst);

    // Limit adjustment step
    int64 nActualTimespan = pindexLast->GetBlockTime() - pindexFirst->GetBlockTime();
    printf("  nActualTimespan = %"PRI64d"  before bounds\n", nActualTimespan);
    if (nActualTimespan < nTargetTimespan/4)
        nActualTimespan = nTargetTimespan/4;
    if (nActualTimespan > nTargetTimespan*4)
        nActualTimespan = nTargetTimespan*4;

    // Retarget
    CBigNum bnNew;
    bnNew.SetCompact(pindexLast->nBits);
    bnNew *= nActualTimespan;
    bnNew /= nTargetTimespan;

    if (bnNew > bnProofOfWorkLimit)
        bnNew = bnProofOfWorkLimit;

    /// debug print
    printf("GetNextWorkRequired RETARGET\n");
    printf("nTargetTimespan = %"PRI64d"    nActualTimespan = %"PRI64d"\n", nTargetTimespan, nActualTimespan);
    printf("Before: %08x  %s\n", pindexLast->nBits, CBigNum().SetCompact(pindexLast->nBits).getuint256().ToString().c_str());
    printf("After:  %08x  %s\n", bnNew.GetCompact(), bnNew.getuint256().ToString().c_str());

    return bnNew.GetCompact();
}

bool CheckProofOfWork(uint256 hash, unsigned int nBits)
{
    CBigNum bnTarget;
    bnTarget.SetCompact(nBits);

    // Check range
    if (bnTarget <= 0 || bnTarget > bnProofOfWorkLimit)
        return error("CheckProofOfWork() : nBits below minimum work");

    // Check proof of work matches claimed amount
    if (hash > bnTarget.getuint256())
        return error("CheckProofOfWork() : hash doesn't match nBits");

    return true;
}

// Return maximum amount of blocks that other nodes claim to have
int GetNumBlocksOfPeers()
{
    return std::max(cPeerBlockCounts.median(), Checkpoints::GetTotalBlocksEstimate());
}

bool IsInitialBlockDownload()
{
    if (pindexBest == NULL || nBestHeight < Checkpoints::GetTotalBlocksEstimate() || fReindex || fImporting)
        return true;
    static int64 nLastUpdate;
    static CBlockIndex* pindexLastBest;
    if (pindexBest != pindexLastBest)
    {
        pindexLastBest = pindexBest;
        nLastUpdate = GetTime();
    }
    return (GetTime() - nLastUpdate < 10 &&
            pindexBest->GetBlockTime() < GetTime() - 24 * 60 * 60);
}

void static InvalidChainFound(CBlockIndex* pindexNew)
{
    if (pindexNew->bnChainWork > bnBestInvalidWork)
    {
        bnBestInvalidWork = pindexNew->bnChainWork;
        pblocktree->WriteBestInvalidWork(bnBestInvalidWork);
        uiInterface.NotifyBlocksChanged();
    }
    printf("InvalidChainFound: invalid block=%s  height=%d  work=%s  date=%s\n",
      BlockHashStr(pindexNew->GetBlockHash()).c_str(), pindexNew->nHeight,
      pindexNew->bnChainWork.ToString().c_str(), DateTimeStrFormat("%Y-%m-%d %H:%M:%S",
      pindexNew->GetBlockTime()).c_str());
    printf("InvalidChainFound:  current best=%s  height=%d  work=%s  date=%s\n",
      BlockHashStr(hashBestChain).c_str(), nBestHeight, bnBestChainWork.ToString().c_str(),
      DateTimeStrFormat("%Y-%m-%d %H:%M:%S", pindexBest->GetBlockTime()).c_str());
    if (pindexBest && bnBestInvalidWork > bnBestChainWork + pindexBest->GetBlockWork() * 6)
        printf("InvalidChainFound: Warning: Displayed transactions may not be correct! You may need to upgrade, or other nodes may need to upgrade.\n");
}

void static InvalidBlockFound(CBlockIndex *pindex) {
    pindex->nStatus |= BLOCK_FAILED_VALID;
    pblocktree->WriteBlockIndex(CDiskBlockIndex(pindex));
    setBlockIndexValid.erase(pindex);
    InvalidChainFound(pindex);
    if (pindex->pnext) {
        CValidationState stateDummy;
        ConnectBestBlock(stateDummy); // reorganise away from the failed block
    }
}

bool ConnectBestBlock(CValidationState &state) {
    do {
        CBlockIndex *pindexNewBest;

        {
            std::set<CBlockIndex*,CBlockIndexWorkComparator>::reverse_iterator it = setBlockIndexValid.rbegin();
            if (it == setBlockIndexValid.rend())
                return true;
            pindexNewBest = *it;
        }

        if (pindexNewBest == pindexBest || (pindexBest && pindexNewBest->bnChainWork == pindexBest->bnChainWork))
            return true; // nothing to do

        // check ancestry
        CBlockIndex *pindexTest = pindexNewBest;
        std::vector<CBlockIndex*> vAttach;
        do {
            if (pindexTest->nStatus & BLOCK_FAILED_MASK) {
                // mark descendants failed
                CBlockIndex *pindexFailed = pindexNewBest;
                while (pindexTest != pindexFailed) {
                    pindexFailed->nStatus |= BLOCK_FAILED_CHILD;
                    setBlockIndexValid.erase(pindexFailed);
                    pblocktree->WriteBlockIndex(CDiskBlockIndex(pindexFailed));
                    pindexFailed = pindexFailed->pprev;
                }
                InvalidChainFound(pindexNewBest);
                break;
            }

            if (pindexBest == NULL || pindexTest->bnChainWork > pindexBest->bnChainWork)
                vAttach.push_back(pindexTest);

            if (pindexTest->pprev == NULL || pindexTest->pnext != NULL) {
                reverse(vAttach.begin(), vAttach.end());
                BOOST_FOREACH(CBlockIndex *pindexSwitch, vAttach) {
                    if (fRequestShutdown)
                        break;
                    CValidationState state;
                    try {
                        if (!SetBestChain(state, pindexSwitch))
                            return false;
                    } catch(std::runtime_error &e) {
                        return state.Abort(_("System error: ") + e.what());
                    }
                }
                return true;
            }
            pindexTest = pindexTest->pprev;
        } while(true);
    } while(true);
}

void CBlockHeader::UpdateTime(const CBlockIndex* pindexPrev)
{
    nTime = max(pindexPrev->GetMedianTimePast()+1, GetAdjustedTime());

    // Updating time can change work required on testnet:
    if (fTestNet)
        nBits = GetNextWorkRequired(pindexPrev, this);
}











const CTxOut &CTransaction::GetOutputFor(const CTxIn& input, CCoinsViewCache& view)
{
    const CCoins &coins = view.GetCoins(input.prevout.hash);
    assert(coins.IsAvailable(input.prevout.n));
    return coins.vout[input.prevout.n];
}

int64 CTransaction::GetValueIn(CCoinsViewCache& inputs) const
{
    if (IsCoinBase())
        return 0;

    int64 nResult = 0;
    for (unsigned int i = 0; i < vin.size(); i++)
        nResult += GetOutputFor(vin[i], inputs).nValue;

    return nResult;
}

unsigned int CTransaction::GetP2SHSigOpCount(CCoinsViewCache& inputs) const
{
    if (IsCoinBase())
        return 0;

    unsigned int nSigOps = 0;
    for (unsigned int i = 0; i < vin.size(); i++)
    {
        const CTxOut &prevout = GetOutputFor(vin[i], inputs);
        if (prevout.scriptPubKey.IsPayToScriptHash())
            nSigOps += prevout.scriptPubKey.GetSigOpCount(vin[i].scriptSig);
    }
    return nSigOps;
}

bool CTransaction::UpdateCoins(CValidationState &state, CCoinsViewCache &inputs, CTxUndo &txundo, int nHeight, const uint256 &txhash) const
{
    // mark inputs spent
    if (!IsCoinBase()) {
        BOOST_FOREACH(const CTxIn &txin, vin) {
            CCoins &coins = inputs.GetCoins(txin.prevout.hash);
            CTxInUndo undo;
            assert(coins.Spend(txin.prevout, undo));
            txundo.vprevout.push_back(undo);
        }
    }

    // add outputs
    assert(inputs.SetCoins(txhash, CCoins(*this, nHeight)));

    return true;
}

bool CTransaction::HaveInputs(CCoinsViewCache &inputs) const
{
    if (!IsCoinBase()) {
        // first check whether information about the prevout hash is available
        for (unsigned int i = 0; i < vin.size(); i++) {
            const COutPoint &prevout = vin[i].prevout;
            if (!inputs.HaveCoins(prevout.hash))
                return false;
        }

        // then check whether the actual outputs are available
        for (unsigned int i = 0; i < vin.size(); i++) {
            const COutPoint &prevout = vin[i].prevout;
            const CCoins &coins = inputs.GetCoins(prevout.hash);
            if (!coins.IsAvailable(prevout.n))
                return false;
        }
    }
    return true;
}

bool CScriptCheck::operator()() const {
    const CScript &scriptSig = ptxTo->vin[nIn].scriptSig;
    if (!VerifyScript(scriptSig, scriptPubKey, *ptxTo, nIn, nFlags, nHashType))
        return error("CScriptCheck() : %s VerifySignature failed", ptxTo->GetHash().ToString().substr(0,10).c_str());
    return true;
}

bool VerifySignature(const CCoins& txFrom, const CTransaction& txTo, unsigned int nIn, unsigned int flags, int nHashType)
{
    return CScriptCheck(txFrom, txTo, nIn, flags, nHashType)();
}

bool CTransaction::CheckInputs(CValidationState &state, CCoinsViewCache &inputs, bool fScriptChecks, unsigned int flags, std::vector<CScriptCheck> *pvChecks) const
{
    if (!IsCoinBase())
    {
        if (pvChecks)
            pvChecks->reserve(vin.size());

        // This doesn't trigger the DoS code on purpose; if it did, it would make it easier
        // for an attacker to attempt to split the network.
        if (!HaveInputs(inputs))
            return state.Invalid(error("CheckInputs() : %s inputs unavailable", GetHash().ToString().substr(0,10).c_str()));

        // While checking, GetBestBlock() refers to the parent block.
        // This is also true for mempool checks.
        int nSpendHeight = inputs.GetBestBlock()->nHeight + 1;
        int64 nValueIn = 0;
        int64 nFees = 0;
        for (unsigned int i = 0; i < vin.size(); i++)
        {
            const COutPoint &prevout = vin[i].prevout;
            const CCoins &coins = inputs.GetCoins(prevout.hash);

            // If prev is coinbase, check that it's matured
            if (coins.IsCoinBase()) {
                if (nSpendHeight - coins.nHeight < COINBASE_MATURITY)
                    return state.Invalid(error("CheckInputs() : tried to spend coinbase at depth %d", nSpendHeight - coins.nHeight));
            }

            // Check for negative or overflow input values
            nValueIn += coins.vout[prevout.n].nValue;
            if (!MoneyRange(coins.vout[prevout.n].nValue) || !MoneyRange(nValueIn))
                return state.DoS(100, error("CheckInputs() : txin values out of range"));

        }

        if (nValueIn < GetValueOut())
            return state.DoS(100, error("ChecktInputs() : %s value in < value out", GetHash().ToString().substr(0,10).c_str()));

        // Tally transaction fees
        int64 nTxFee = nValueIn - GetValueOut();
        if (nTxFee < 0)
            return state.DoS(100, error("CheckInputs() : %s nTxFee < 0", GetHash().ToString().substr(0,10).c_str()));
        nFees += nTxFee;
        if (!MoneyRange(nFees))
            return state.DoS(100, error("CheckInputs() : nFees out of range"));

        // The first loop above does all the inexpensive checks.
        // Only if ALL inputs pass do we perform expensive ECDSA signature checks.
        // Helps prevent CPU exhaustion attacks.

        // Skip ECDSA signature verification when connecting blocks
        // before the last block chain checkpoint. This is safe because block merkle hashes are
        // still computed and checked, and any change will be caught at the next checkpoint.
        if (fScriptChecks) {
            for (unsigned int i = 0; i < vin.size(); i++) {
                const COutPoint &prevout = vin[i].prevout;
                const CCoins &coins = inputs.GetCoins(prevout.hash);

                // Verify signature
                CScriptCheck check(coins, *this, i, flags, 0);
                if (pvChecks) {
                    pvChecks->push_back(CScriptCheck());
                    check.swap(pvChecks->back());
                } else if (!check())
                    return state.DoS(100,false);
            }
        }
    }

    return true;
}




bool CBlock::DisconnectBlock(CValidationState &state, CBlockIndex *pindex, CCoinsViewCache &view, bool *pfClean)
{
    assert(pindex == view.GetBestBlock());

    if (pfClean)
        *pfClean = false;

    bool fClean = true;

    CBlockUndo blockUndo;
    CDiskBlockPos pos = pindex->GetUndoPos();
    if (pos.IsNull())
        return error("DisconnectBlock() : no undo data available");
    if (!blockUndo.ReadFromDisk(pos, pindex->pprev->GetBlockHash()))
        return error("DisconnectBlock() : failure reading undo data");

    if (blockUndo.vtxundo.size() + 1 != vtx.size())
        return error("DisconnectBlock() : block and undo data inconsistent");

    // undo transactions in reverse order
    for (int i = vtx.size() - 1; i >= 0; i--) {
        const CTransaction &tx = vtx[i];
        uint256 hash = tx.GetHash();

        // check that all outputs are available
        if (!view.HaveCoins(hash)) {
            fClean = fClean && error("DisconnectBlock() : outputs still spent? database corrupted");
            view.SetCoins(hash, CCoins());
        }
        CCoins &outs = view.GetCoins(hash);

        CCoins outsBlock = CCoins(tx, pindex->nHeight);
        if (outs != outsBlock)
            fClean = fClean && error("DisconnectBlock() : added transaction mismatch? database corrupted");

        // remove outputs
        outs = CCoins();

        // restore inputs
        if (i > 0) { // not coinbases
            const CTxUndo &txundo = blockUndo.vtxundo[i-1];
            if (txundo.vprevout.size() != tx.vin.size())
                return error("DisconnectBlock() : transaction and undo data inconsistent");
            for (unsigned int j = tx.vin.size(); j-- > 0;) {
                const COutPoint &out = tx.vin[j].prevout;
                const CTxInUndo &undo = txundo.vprevout[j];
                CCoins coins;
                view.GetCoins(out.hash, coins); // this can fail if the prevout was already entirely spent
                if (undo.nHeight != 0) {
                    // undo data contains height: this is the last output of the prevout tx being spent
                    if (!coins.IsPruned())
                        fClean = fClean && error("DisconnectBlock() : undo data overwriting existing transaction");
                    coins = CCoins();
                    coins.fCoinBase = undo.fCoinBase;
                    coins.nHeight = undo.nHeight;
                    coins.nVersion = undo.nVersion;
                } else {
                    if (coins.IsPruned())
                        fClean = fClean && error("DisconnectBlock() : undo data adding output to missing transaction");
                }
                if (coins.IsAvailable(out.n))
                    fClean = fClean && error("DisconnectBlock() : undo data overwriting existing output");
                if (coins.vout.size() < out.n+1)
                    coins.vout.resize(out.n+1);
                coins.vout[out.n] = undo.txout;
                if (!view.SetCoins(out.hash, coins))
                    return error("DisconnectBlock() : cannot restore coin inputs");
            }
        }
    }

    // move best block pointer to prevout block
    view.SetBestBlock(pindex->pprev);

    if (pfClean) {
        *pfClean = fClean;
        return true;
    } else {
        return fClean;
    }
}

void static FlushBlockFile()
{
    LOCK(cs_LastBlockFile);

    CDiskBlockPos posOld(nLastBlockFile, 0);

    FILE *fileOld = OpenBlockFile(posOld);
    if (fileOld) {
        FileCommit(fileOld);
        fclose(fileOld);
    }

    fileOld = OpenUndoFile(posOld);
    if (fileOld) {
        FileCommit(fileOld);
        fclose(fileOld);
    }
}

bool FindUndoPos(CValidationState &state, int nFile, CDiskBlockPos &pos, unsigned int nAddSize);

static CCheckQueue<CScriptCheck> scriptcheckqueue(128);

void ThreadScriptCheck(void*) {
    vnThreadsRunning[THREAD_SCRIPTCHECK]++;
    RenameThread("bitcoin-scriptch");
    scriptcheckqueue.Thread();
    vnThreadsRunning[THREAD_SCRIPTCHECK]--;
}

void ThreadScriptCheckQuit() {
    scriptcheckqueue.Quit();
}

bool CBlock::ConnectBlock(CValidationState &state, CBlockIndex* pindex, CCoinsViewCache &view, bool fJustCheck)
{
    // Check it again in case a previous version let a bad block in
    if (!CheckBlock(state, !fJustCheck, !fJustCheck))
        return false;

    // verify that the view's current state corresponds to the previous block
    assert(pindex->pprev == view.GetBestBlock());

    // Special case for the genesis block, skipping connection of its transactions
    // (its coinbase is unspendable)
    if (GetHash() == hashGenesisBlock) {
        view.SetBestBlock(pindex);
        pindexGenesisBlock = pindex;
        return true;
    }

    bool fScriptChecks = pindex->nHeight >= Checkpoints::GetTotalBlocksEstimate();

    // Do not allow blocks that contain transactions which 'overwrite' older transactions,
    // unless those are already completely spent.
    // If such overwrites are allowed, coinbases and transactions depending upon those
    // can be duplicated to remove the ability to spend the first instance -- even after
    // being sent to another address.
    // See BIP30 and http://r6.ca/blog/20120206T005236Z.html for more information.
    // This logic is not necessary for memory pool transactions, as AcceptToMemoryPool
    // already refuses previously-known transaction ids entirely.
    // This rule was originally applied all blocks whose timestamp was after March 15, 2012, 0:00 UTC.
    // Now that the whole chain is irreversibly beyond that time it is applied to all blocks except the
    // two in the chain that violate it. This prevents exploiting the issue against nodes in their
    // initial block download.
    bool fEnforceBIP30 = (!pindex->phashBlock) || // Enforce on CreateNewBlock invocations which don't have a hash.
                          !((pindex->nHeight==91842 && pindex->GetBlockHash() == uint256("0x00000000000a4d0a398161ffc163c503763b1f4360639393e0e4c8e300e0caec")) ||
                           (pindex->nHeight==91880 && pindex->GetBlockHash() == uint256("0x00000000000743f190a18c5577a3c2d2a1f610ae9601ac046a38084ccb7cd721")));
    if (fEnforceBIP30) {
        for (unsigned int i=0; i<vtx.size(); i++) {
            uint256 hash = GetTxHash(i);
            if (view.HaveCoins(hash) && !view.GetCoins(hash).IsPruned())
                return error("ConnectBlock() : tried to overwrite transaction");
        }
    }

    // BIP16 didn't become active until Apr 1 2012
    int64 nBIP16SwitchTime = 1333238400;
    bool fStrictPayToScriptHash = (pindex->nTime >= nBIP16SwitchTime);

    unsigned int flags = SCRIPT_VERIFY_NOCACHE |
                         (fStrictPayToScriptHash ? SCRIPT_VERIFY_P2SH : SCRIPT_VERIFY_NONE);

    CBlockUndo blockundo;

    CCheckQueueControl<CScriptCheck> control(fScriptChecks && nScriptCheckThreads ? &scriptcheckqueue : NULL);

    int64 nStart = GetTimeMicros();
    int64 nFees = 0;
    int nInputs = 0;
    unsigned int nSigOps = 0;
    CDiskTxPos pos(pindex->GetBlockPos(), GetSizeOfCompactSize(vtx.size()));
    std::vector<std::pair<uint256, CDiskTxPos> > vPos;
    vPos.reserve(vtx.size());
    for (unsigned int i=0; i<vtx.size(); i++)
    {

        const CTransaction &tx = vtx[i];

        nInputs += tx.vin.size();
        nSigOps += tx.GetLegacySigOpCount();
        if (nSigOps > MAX_BLOCK_SIGOPS)
            return state.DoS(100, error("ConnectBlock() : too many sigops"));

        if (!tx.IsCoinBase())
        {
            if (!tx.HaveInputs(view))
                return state.DoS(100, error("ConnectBlock() : inputs missing/spent"));

            if (fStrictPayToScriptHash)
            {
                // Add in sigops done by pay-to-script-hash inputs;
                // this is to prevent a "rogue miner" from creating
                // an incredibly-expensive-to-validate block.
                nSigOps += tx.GetP2SHSigOpCount(view);
                if (nSigOps > MAX_BLOCK_SIGOPS)
                     return state.DoS(100, error("ConnectBlock() : too many sigops"));
            }

            nFees += tx.GetValueIn(view)-tx.GetValueOut();

            std::vector<CScriptCheck> vChecks;
            if (!tx.CheckInputs(state, view, fScriptChecks, flags, nScriptCheckThreads ? &vChecks : NULL))
                return false;
            control.Add(vChecks);
        }

        CTxUndo txundo;
        if (!tx.UpdateCoins(state, view, txundo, pindex->nHeight, GetTxHash(i)))
            return error("ConnectBlock() : UpdateInputs failed");
        if (!tx.IsCoinBase())
            blockundo.vtxundo.push_back(txundo);

        vPos.push_back(std::make_pair(GetTxHash(i), pos));
        pos.nTxOffset += ::GetSerializeSize(tx, SER_DISK, CLIENT_VERSION);
    }
    int64 nTime = GetTimeMicros() - nStart;
    if (fBenchmark)
        printf("- Connect %u transactions: %.2fms (%.3fms/tx, %.3fms/txin)\n", (unsigned)vtx.size(), 0.001 * nTime, 0.001 * nTime / vtx.size(), nInputs <= 1 ? 0 : 0.001 * nTime / (nInputs-1));

    if (vtx[0].GetValueOut() > GetBlockValue(pindex->nHeight, nFees))
        return state.DoS(100, error("ConnectBlock() : coinbase pays too much (actual=%"PRI64d" vs limit=%"PRI64d")", vtx[0].GetValueOut(), GetBlockValue(pindex->nHeight, nFees)));

    if (!control.Wait())
        return state.DoS(100, false);
    int64 nTime2 = GetTimeMicros() - nStart;
    if (fBenchmark)
        printf("- Verify %u txins: %.2fms (%.3fms/txin)\n", nInputs - 1, 0.001 * nTime2, nInputs <= 1 ? 0 : 0.001 * nTime2 / (nInputs-1));

    if (fJustCheck)
        return true;

    // Write undo information to disk
    if (pindex->GetUndoPos().IsNull() || (pindex->nStatus & BLOCK_VALID_MASK) < BLOCK_VALID_SCRIPTS)
    {
        if (pindex->GetUndoPos().IsNull()) {
            CDiskBlockPos pos;
            if (!FindUndoPos(state, pindex->nFile, pos, ::GetSerializeSize(blockundo, SER_DISK, CLIENT_VERSION) + 40))
                return error("ConnectBlock() : FindUndoPos failed");
            if (!blockundo.WriteToDisk(pos, pindex->pprev->GetBlockHash()))
                return state.Abort(_("Failed to write undo data"));

            // update nUndoPos in block index
            pindex->nUndoPos = pos.nPos;
            pindex->nStatus |= BLOCK_HAVE_UNDO;
        }

        pindex->nStatus = (pindex->nStatus & ~BLOCK_VALID_MASK) | BLOCK_VALID_SCRIPTS;

        CDiskBlockIndex blockindex(pindex);
        if (!pblocktree->WriteBlockIndex(blockindex))
            return state.Abort(_("Failed to write block index"));
    }

    if (fTxIndex)
        if (!pblocktree->WriteTxIndex(vPos))
            return state.Abort(_("Failed to write transaction index"));

    // add this block to the view's block chain
    assert(view.SetBestBlock(pindex));

    // Watch for transactions paying to me
    for (unsigned int i=0; i<vtx.size(); i++)
        SyncWithWallets(GetTxHash(i), vtx[i], this, true);

    return true;
}

bool SetBestChain(CValidationState &state, CBlockIndex* pindexNew)
{
    // All modifications to the coin state will be done in this cache.
    // Only when all have succeeded, we push it to pcoinsTip.
    CCoinsViewCache view(*pcoinsTip, true);

    // Find the fork (typically, there is none)
    CBlockIndex* pfork = view.GetBestBlock();
    CBlockIndex* plonger = pindexNew;
    while (pfork && pfork != plonger)
    {
        while (plonger->nHeight > pfork->nHeight) {
            plonger = plonger->pprev;
            assert(plonger != NULL);
        }
        if (pfork == plonger)
            break;
        pfork = pfork->pprev;
        assert(pfork != NULL);
    }

    // List of what to disconnect (typically nothing)
    vector<CBlockIndex*> vDisconnect;
    for (CBlockIndex* pindex = view.GetBestBlock(); pindex != pfork; pindex = pindex->pprev)
        vDisconnect.push_back(pindex);

    // List of what to connect (typically only pindexNew)
    vector<CBlockIndex*> vConnect;
    for (CBlockIndex* pindex = pindexNew; pindex != pfork; pindex = pindex->pprev)
        vConnect.push_back(pindex);
    reverse(vConnect.begin(), vConnect.end());

    if (vDisconnect.size() > 0) {
        printf("REORGANIZE: Disconnect %"PRIszu" blocks; %s..%s\n", vDisconnect.size(), BlockHashStr(pfork->GetBlockHash()).c_str(), BlockHashStr(pindexBest->GetBlockHash()).c_str());
        printf("REORGANIZE: Connect %"PRIszu" blocks; %s..%s\n", vConnect.size(), BlockHashStr(pfork->GetBlockHash()).c_str(), BlockHashStr(pindexNew->GetBlockHash()).c_str());
    }

    // Disconnect shorter branch
    vector<CTransaction> vResurrect;
    BOOST_FOREACH(CBlockIndex* pindex, vDisconnect) {
        CBlock block;
        if (!block.ReadFromDisk(pindex))
            return state.Abort(_("Failed to read block"));
        int64 nStart = GetTimeMicros();
        if (!block.DisconnectBlock(state, pindex, view))
            return error("SetBestBlock() : DisconnectBlock %s failed", BlockHashStr(pindex->GetBlockHash()).c_str());
        if (fBenchmark)
            printf("- Disconnect: %.2fms\n", (GetTimeMicros() - nStart) * 0.001);

        // Queue memory transactions to resurrect.
        // We only do this for blocks after the last checkpoint (reorganisation before that
        // point should only happen with -reindex/-loadblock, or a misbehaving peer.
        BOOST_FOREACH(const CTransaction& tx, block.vtx)
            if (!tx.IsCoinBase() && pindex->nHeight > Checkpoints::GetTotalBlocksEstimate())
                vResurrect.push_back(tx);
    }

    // Connect longer branch
    vector<CTransaction> vDelete;
    BOOST_FOREACH(CBlockIndex *pindex, vConnect) {
        CBlock block;
        if (!block.ReadFromDisk(pindex))
            return state.Abort(_("Failed to read block"));
        int64 nStart = GetTimeMicros();
        if (!block.ConnectBlock(state, pindex, view)) {
            if (state.IsInvalid()) {
                InvalidChainFound(pindexNew);
                InvalidBlockFound(pindex);
            }
            return error("SetBestBlock() : ConnectBlock %s failed", BlockHashStr(pindex->GetBlockHash()).c_str());
        }
        if (fBenchmark)
            printf("- Connect: %.2fms\n", (GetTimeMicros() - nStart) * 0.001); 

        // Queue memory transactions to delete
        BOOST_FOREACH(const CTransaction& tx, block.vtx)
            vDelete.push_back(tx);
    }

    // Flush changes to global coin state
    int64 nStart = GetTimeMicros();
    int nModified = view.GetCacheSize();
    assert(view.Flush());
    int64 nTime = GetTimeMicros() - nStart;
    if (fBenchmark)
        printf("- Flush %i transactions: %.2fms (%.4fms/tx)\n", nModified, 0.001 * nTime, 0.001 * nTime / nModified);

    // Make sure it's successfully written to disk before changing memory structure
    bool fIsInitialDownload = IsInitialBlockDownload();
    if (!fIsInitialDownload || pcoinsTip->GetCacheSize() > nCoinCacheSize) {
        // Typical CCoins structures on disk are around 100 bytes in size.
        // Pushing a new one to the database can cause it to be written
        // twice (once in the log, and once in the tables). This is already
        // an overestimation, as most will delete an existing entry or
        // overwrite one. Still, use a conservative safety factor of 2.
        if (!CheckDiskSpace(100 * 2 * 2 * pcoinsTip->GetCacheSize()))
            return state.Error();
        FlushBlockFile();
        pblocktree->Sync();
        if (!pcoinsTip->Flush())
            return state.Abort(_("Failed to write to coin database"));
    }

    // At this point, all changes have been done to the database.
    // Proceed by updating the memory structures.

    // Disconnect shorter branch
    BOOST_FOREACH(CBlockIndex* pindex, vDisconnect)
        if (pindex->pprev)
            pindex->pprev->pnext = NULL;

    // Connect longer branch
    BOOST_FOREACH(CBlockIndex* pindex, vConnect)
        if (pindex->pprev)
            pindex->pprev->pnext = pindex;

    // Resurrect memory transactions that were in the disconnected branch
    BOOST_FOREACH(CTransaction& tx, vResurrect) {
        // ignore validation errors in resurrected transactions
        CValidationState stateDummy;
        tx.AcceptToMemoryPool(stateDummy, true, false);
    }

    // Delete redundant memory transactions that are in the connected branch
    BOOST_FOREACH(CTransaction& tx, vDelete) {
        mempool.remove(tx);
        mempool.removeConflicts(tx);
    }

    // Update best block in wallet (so we can detect restored wallets)
    if (!fIsInitialDownload)
    {
        const CBlockLocator locator(pindexNew);
        ::SetBestChain(locator);
    }

    // New best block
    hashBestChain = pindexNew->GetBlockHash();
    pindexBest = pindexNew;
    pblockindexFBBHLast = NULL;
    nBestHeight = pindexBest->nHeight;
    bnBestChainWork = pindexNew->bnChainWork;
    nTimeBestReceived = GetTime();
    nTransactionsUpdated++;
    printf("SetBestChain: new best=%s  height=%d  work=%s  tx=%lu  date=%s\n",
      BlockHashStr(hashBestChain).c_str(), nBestHeight, bnBestChainWork.ToString().c_str(), (unsigned long)pindexNew->nChainTx,
      DateTimeStrFormat("%Y-%m-%d %H:%M:%S", pindexBest->GetBlockTime()).c_str());

    // Check the version of the last 100 blocks to see if we need to upgrade:
    if (!fIsInitialDownload)
    {
        int nUpgraded = 0;
        const CBlockIndex* pindex = pindexBest;
        for (int i = 0; i < 100 && pindex != NULL; i++)
        {
            if (pindex->nVersion > CBlock::CURRENT_VERSION)
                ++nUpgraded;
            pindex = pindex->pprev;
        }
        if (nUpgraded > 0)
            printf("SetBestChain: %d of last 100 blocks above version %d\n", nUpgraded, CBlock::CURRENT_VERSION);
        if (nUpgraded > 100/2)
            // strMiscWarning is read by GetWarnings(), called by Qt and the JSON-RPC code to warn the user:
            strMiscWarning = _("Warning: This version is obsolete, upgrade required!");
    }

    std::string strCmd = GetArg("-blocknotify", "");

    if (!fIsInitialDownload && !strCmd.empty())
    {
        boost::replace_all(strCmd, "%s", hashBestChain.GetHex());
        boost::thread t(runCommand, strCmd); // thread runs free
    }

    return true;
}


bool CBlock::AddToBlockIndex(CValidationState &state, const CDiskBlockPos &pos)
{
    // Check for duplicate
    uint256 hash = GetHash();
    if (mapBlockIndex.count(hash))
        return state.Invalid(error("AddToBlockIndex() : %s already exists", BlockHashStr(hash).c_str()));

    // Construct new block index object
    CBlockIndex* pindexNew = new CBlockIndex(*this);
    assert(pindexNew);
    map<uint256, CBlockIndex*>::iterator mi = mapBlockIndex.insert(make_pair(hash, pindexNew)).first;
    pindexNew->phashBlock = &((*mi).first);
    map<uint256, CBlockIndex*>::iterator miPrev = mapBlockIndex.find(hashPrevBlock);
    if (miPrev != mapBlockIndex.end())
    {
        pindexNew->pprev = (*miPrev).second;
        pindexNew->nHeight = pindexNew->pprev->nHeight + 1;
    }
    pindexNew->nTx = vtx.size();
    pindexNew->bnChainWork = (pindexNew->pprev ? pindexNew->pprev->bnChainWork : 0) + pindexNew->GetBlockWork();
    pindexNew->nChainTx = (pindexNew->pprev ? pindexNew->pprev->nChainTx : 0) + pindexNew->nTx;
    pindexNew->nFile = pos.nFile;
    pindexNew->nDataPos = pos.nPos;
    pindexNew->nUndoPos = 0;
    pindexNew->nStatus = BLOCK_VALID_TRANSACTIONS | BLOCK_HAVE_DATA;
    setBlockIndexValid.insert(pindexNew);

    if (!pblocktree->WriteBlockIndex(CDiskBlockIndex(pindexNew)))
        return state.Abort(_("Failed to write block index"));

    // New best?
    if (!ConnectBestBlock(state))
        return false;

    if (pindexNew == pindexBest)
    {
        // Notify UI to display prev block's coinbase if it was ours
        static uint256 hashPrevBestCoinBase;
        UpdatedTransaction(hashPrevBestCoinBase);
        hashPrevBestCoinBase = GetTxHash(0);
    }

    if (!pblocktree->Flush())
        return state.Abort(_("Failed to sync block index"));

    uiInterface.NotifyBlocksChanged();
    return true;
}


bool FindBlockPos(CValidationState &state, CDiskBlockPos &pos, unsigned int nAddSize, unsigned int nHeight, uint64 nTime, bool fKnown = false)
{
    bool fUpdatedLast = false;

    LOCK(cs_LastBlockFile);

    if (fKnown) {
        if (nLastBlockFile != pos.nFile) {
            nLastBlockFile = pos.nFile;
            infoLastBlockFile.SetNull();
            pblocktree->ReadBlockFileInfo(nLastBlockFile, infoLastBlockFile);
            fUpdatedLast = true;
        }
    } else {
        while (infoLastBlockFile.nSize + nAddSize >= MAX_BLOCKFILE_SIZE) {
            printf("Leaving block file %i: %s\n", nLastBlockFile, infoLastBlockFile.ToString().c_str());
            FlushBlockFile();
            nLastBlockFile++;
            infoLastBlockFile.SetNull();
            pblocktree->ReadBlockFileInfo(nLastBlockFile, infoLastBlockFile); // check whether data for the new file somehow already exist; can fail just fine
            fUpdatedLast = true;
        }
        pos.nFile = nLastBlockFile;
        pos.nPos = infoLastBlockFile.nSize;
    }

    infoLastBlockFile.nSize += nAddSize;
    infoLastBlockFile.AddBlock(nHeight, nTime);

    if (!fKnown) {
        unsigned int nOldChunks = (pos.nPos + BLOCKFILE_CHUNK_SIZE - 1) / BLOCKFILE_CHUNK_SIZE;
        unsigned int nNewChunks = (infoLastBlockFile.nSize + BLOCKFILE_CHUNK_SIZE - 1) / BLOCKFILE_CHUNK_SIZE;
        if (nNewChunks > nOldChunks) {
            if (CheckDiskSpace(nNewChunks * BLOCKFILE_CHUNK_SIZE - pos.nPos)) {
                FILE *file = OpenBlockFile(pos);
                if (file) {
                    printf("Pre-allocating up to position 0x%x in blk%05u.dat\n", nNewChunks * BLOCKFILE_CHUNK_SIZE, pos.nFile);
                    AllocateFileRange(file, pos.nPos, nNewChunks * BLOCKFILE_CHUNK_SIZE - pos.nPos);
                    fclose(file);
                }
            }
            else
                return state.Error();
        }
    }

    if (!pblocktree->WriteBlockFileInfo(nLastBlockFile, infoLastBlockFile))
        return state.Abort(_("Failed to write file info"));
    if (fUpdatedLast)
        pblocktree->WriteLastBlockFile(nLastBlockFile);

    return true;
}

bool FindUndoPos(CValidationState &state, int nFile, CDiskBlockPos &pos, unsigned int nAddSize)
{
    pos.nFile = nFile;

    LOCK(cs_LastBlockFile);

    unsigned int nNewSize;
    if (nFile == nLastBlockFile) {
        pos.nPos = infoLastBlockFile.nUndoSize;
        nNewSize = (infoLastBlockFile.nUndoSize += nAddSize);
        if (!pblocktree->WriteBlockFileInfo(nLastBlockFile, infoLastBlockFile))
            return state.Abort(_("Failed to write block info"));
    } else {
        CBlockFileInfo info;
        if (!pblocktree->ReadBlockFileInfo(nFile, info))
            return state.Abort(_("Failed to read block info"));
        pos.nPos = info.nUndoSize;
        nNewSize = (info.nUndoSize += nAddSize);
        if (!pblocktree->WriteBlockFileInfo(nFile, info))
            return state.Abort(_("Failed to write block info"));
    }

    unsigned int nOldChunks = (pos.nPos + UNDOFILE_CHUNK_SIZE - 1) / UNDOFILE_CHUNK_SIZE;
    unsigned int nNewChunks = (nNewSize + UNDOFILE_CHUNK_SIZE - 1) / UNDOFILE_CHUNK_SIZE;
    if (nNewChunks > nOldChunks) {
        if (CheckDiskSpace(nNewChunks * UNDOFILE_CHUNK_SIZE - pos.nPos)) {
            FILE *file = OpenUndoFile(pos);
            if (file) {
                printf("Pre-allocating up to position 0x%x in rev%05u.dat\n", nNewChunks * UNDOFILE_CHUNK_SIZE, pos.nFile);
                AllocateFileRange(file, pos.nPos, nNewChunks * UNDOFILE_CHUNK_SIZE - pos.nPos);
                fclose(file);
            }
        }
        else
            return state.Error();
    }

    return true;
}


bool CBlock::CheckBlock(CValidationState &state, bool fCheckPOW, bool fCheckMerkleRoot) const
{
    // These are checks that are independent of context
    // that can be verified before saving an orphan block.

    // Size limits
    if (vtx.empty() || vtx.size() > MAX_BLOCK_SIZE || ::GetSerializeSize(*this, SER_NETWORK, PROTOCOL_VERSION) > MAX_BLOCK_SIZE)
        return state.DoS(100, error("CheckBlock() : size limits failed"));

    // Check proof of work matches claimed amount
    if (fCheckPOW && !CheckProofOfWork(GetHash(), nBits))
        return state.DoS(50, error("CheckBlock() : proof of work failed"));

    // Check timestamp
    if (GetBlockTime() > GetAdjustedTime() + 2 * 60 * 60)
        return state.Invalid(error("CheckBlock() : block timestamp too far in the future"));

    // First transaction must be coinbase, the rest must not be
    if (vtx.empty() || !vtx[0].IsCoinBase())
        return state.DoS(100, error("CheckBlock() : first tx is not coinbase"));
    for (unsigned int i = 1; i < vtx.size(); i++)
        if (vtx[i].IsCoinBase())
            return state.DoS(100, error("CheckBlock() : more than one coinbase"));

    // Check transactions
    BOOST_FOREACH(const CTransaction& tx, vtx)
        if (!tx.CheckTransaction(state))
            return error("CheckBlock() : CheckTransaction failed");

    // Build the merkle tree already. We need it anyway later, and it makes the
    // block cache the transaction hashes, which means they don't need to be
    // recalculated many times during this block's validation.
    BuildMerkleTree();

    // Check for duplicate txids. This is caught by ConnectInputs(),
    // but catching it earlier avoids a potential DoS attack:
    set<uint256> uniqueTx;
    for (unsigned int i=0; i<vtx.size(); i++) {
        uniqueTx.insert(GetTxHash(i));
    }
    if (uniqueTx.size() != vtx.size())
        return state.DoS(100, error("CheckBlock() : duplicate transaction"));

    unsigned int nSigOps = 0;
    BOOST_FOREACH(const CTransaction& tx, vtx)
    {
        nSigOps += tx.GetLegacySigOpCount();
    }
    if (nSigOps > MAX_BLOCK_SIGOPS)
        return state.DoS(100, error("CheckBlock() : out-of-bounds SigOpCount"));

    // Check merkle root
    if (fCheckMerkleRoot && hashMerkleRoot != BuildMerkleTree())
        return state.DoS(100, error("CheckBlock() : hashMerkleRoot mismatch"));

    return true;
}

bool CBlock::AcceptBlock(CValidationState &state, CDiskBlockPos *dbp)
{
    // Check for duplicate
    uint256 hash = GetHash();
    if (mapBlockIndex.count(hash))
        return state.Invalid(error("AcceptBlock() : block already in mapBlockIndex"));

    // Get prev block index
    CBlockIndex* pindexPrev = NULL;
    int nHeight = 0;
    if (hash != hashGenesisBlock) {
        map<uint256, CBlockIndex*>::iterator mi = mapBlockIndex.find(hashPrevBlock);
        if (mi == mapBlockIndex.end())
            return state.DoS(10, error("AcceptBlock() : prev block not found"));
        pindexPrev = (*mi).second;
        nHeight = pindexPrev->nHeight+1;

        // Check proof of work
        if (nBits != GetNextWorkRequired(pindexPrev, this))
            return state.DoS(100, error("AcceptBlock() : incorrect proof of work"));

        // Check timestamp against prev
        if (GetBlockTime() <= pindexPrev->GetMedianTimePast())
            return state.Invalid(error("AcceptBlock() : block's timestamp is too early"));

        // Check that all transactions are finalized
        BOOST_FOREACH(const CTransaction& tx, vtx)
            if (!tx.IsFinal(nHeight, GetBlockTime()))
                return state.DoS(10, error("AcceptBlock() : contains a non-final transaction"));

        // Check that the block chain matches the known block chain up to a checkpoint
        if (!Checkpoints::CheckBlock(nHeight, hash))
            return state.DoS(100, error("AcceptBlock() : rejected by checkpoint lock-in at %d", nHeight));

        // Reject block.nVersion=1 blocks when 95% (75% on testnet) of the network has upgraded:
        if (nVersion < 2)
        {
            if ((!fTestNet && CBlockIndex::IsSuperMajority(2, pindexPrev, 950, 1000)) ||
                (fTestNet && CBlockIndex::IsSuperMajority(2, pindexPrev, 75, 100)))
            {
                return state.Invalid(error("AcceptBlock() : rejected nVersion=1 block"));
            }
        }
        // Enforce block.nVersion=2 rule that the coinbase starts with serialized block height
        if (nVersion >= 2)
        {
            // if 750 of the last 1,000 blocks are version 2 or greater (51/100 if testnet):
            if ((!fTestNet && CBlockIndex::IsSuperMajority(2, pindexPrev, 750, 1000)) ||
                (fTestNet && CBlockIndex::IsSuperMajority(2, pindexPrev, 51, 100)))
            {
                CScript expect = CScript() << nHeight;
                if (!std::equal(expect.begin(), expect.end(), vtx[0].vin[0].scriptSig.begin()))
                    return state.DoS(100, error("AcceptBlock() : block height mismatch in coinbase"));
            }
        }
    }

    // Write block to history file
    try {
        unsigned int nBlockSize = ::GetSerializeSize(*this, SER_DISK, CLIENT_VERSION);
        CDiskBlockPos blockPos;
        if (dbp != NULL)
            blockPos = *dbp;
        if (!FindBlockPos(state, blockPos, nBlockSize+8, nHeight, nTime, dbp != NULL))
            return error("AcceptBlock() : FindBlockPos failed");
        if (dbp == NULL)
            if (!WriteToDisk(blockPos))
                return state.Abort(_("Failed to write block"));
        if (!AddToBlockIndex(state, blockPos))
            return error("AcceptBlock() : AddToBlockIndex failed");
    } catch(std::runtime_error &e) {
        return state.Abort(_("System error: ") + e.what());
    }

    // Relay inventory, but don't relay old inventory during initial block download
    int nBlockEstimate = Checkpoints::GetTotalBlocksEstimate();
    if (hashBestChain == hash)
    {
        LOCK(cs_vNodes);
        BOOST_FOREACH(CNode* pnode, vNodes)
            if (nBestHeight > (pnode->nStartingHeight != -1 ? pnode->nStartingHeight - 2000 : nBlockEstimate))
                pnode->PushInventory(CInv(MSG_BLOCK, hash));
    }

    return true;
}

bool CBlockIndex::IsSuperMajority(int minVersion, const CBlockIndex* pstart, unsigned int nRequired, unsigned int nToCheck)
{
    unsigned int nFound = 0;
    for (unsigned int i = 0; i < nToCheck && nFound < nRequired && pstart != NULL; i++)
    {
        if (pstart->nVersion >= minVersion)
            ++nFound;
        pstart = pstart->pprev;
    }
    return (nFound >= nRequired);
}

bool ProcessBlock(CValidationState &state, CNode* pfrom, CBlock* pblock, CDiskBlockPos *dbp)
{
    // Check for duplicate
    uint256 hash = pblock->GetHash();
    if (mapBlockIndex.count(hash))
        return state.Invalid(error("ProcessBlock() : already have block %d %s", mapBlockIndex[hash]->nHeight, BlockHashStr(hash).c_str()));
    if (mapOrphanBlocks.count(hash))
        return state.Invalid(error("ProcessBlock() : already have block (orphan) %s", BlockHashStr(hash).c_str()));

    // Preliminary checks
    if (!pblock->CheckBlock(state))
        return error("ProcessBlock() : CheckBlock FAILED");

    CBlockIndex* pcheckpoint = Checkpoints::GetLastCheckpoint(mapBlockIndex);
    if (pcheckpoint && pblock->hashPrevBlock != hashBestChain)
    {
        // Extra checks to prevent "fill up memory by spamming with bogus blocks"
        int64 deltaTime = pblock->GetBlockTime() - pcheckpoint->nTime;
        if (deltaTime < 0)
        {
            return state.DoS(100, error("ProcessBlock() : block with timestamp before last checkpoint"));
        }
        CBigNum bnNewBlock;
        bnNewBlock.SetCompact(pblock->nBits);
        CBigNum bnRequired;
        bnRequired.SetCompact(ComputeMinWork(pcheckpoint->nBits, deltaTime));
        if (bnNewBlock > bnRequired)
        {
            return state.DoS(100, error("ProcessBlock() : block with too little proof-of-work"));
        }
    }


    // If we don't already have its previous block, shunt it off to holding area until we get it
    if (pblock->hashPrevBlock != 0 && !mapBlockIndex.count(pblock->hashPrevBlock))
    {
        printf("ProcessBlock: ORPHAN BLOCK, prev=%s\n", BlockHashStr(pblock->hashPrevBlock).c_str());

        // Accept orphans as long as there is a node to request its parents from
        if (pfrom) {
            CBlock* pblock2 = new CBlock(*pblock);
            mapOrphanBlocks.insert(make_pair(hash, pblock2));
            mapOrphanBlocksByPrev.insert(make_pair(pblock2->hashPrevBlock, pblock2));

            // Ask this guy to fill in what we're missing
            pfrom->PushGetBlocks(pindexBest, GetOrphanRoot(pblock2));
        }
        return true;
    }

    // Store to disk
    if (!pblock->AcceptBlock(state, dbp))
        return error("ProcessBlock() : AcceptBlock FAILED");

    // Recursively process any orphan blocks that depended on this one
    vector<uint256> vWorkQueue;
    vWorkQueue.push_back(hash);
    for (unsigned int i = 0; i < vWorkQueue.size(); i++)
    {
        uint256 hashPrev = vWorkQueue[i];
        for (multimap<uint256, CBlock*>::iterator mi = mapOrphanBlocksByPrev.lower_bound(hashPrev);
             mi != mapOrphanBlocksByPrev.upper_bound(hashPrev);
             ++mi)
        {
            CBlock* pblockOrphan = (*mi).second;
            if (pblockOrphan->AcceptBlock(state))
                vWorkQueue.push_back(pblockOrphan->GetHash());
            mapOrphanBlocks.erase(pblockOrphan->GetHash());
            delete pblockOrphan;
        }
        mapOrphanBlocksByPrev.erase(hashPrev);
    }

    printf("ProcessBlock: ACCEPTED\n");
    return true;
}








CMerkleBlock::CMerkleBlock(const CBlock& block, CBloomFilter& filter)
{
    header = block.GetBlockHeader();

    vector<bool> vMatch;
    vector<uint256> vHashes;

    vMatch.reserve(block.vtx.size());
    vHashes.reserve(block.vtx.size());

    for (unsigned int i = 0; i < block.vtx.size(); i++)
    {
        uint256 hash = block.vtx[i].GetHash();
        if (filter.IsRelevantAndUpdate(block.vtx[i], hash))
        {
            vMatch.push_back(true);
            vMatchedTxn.push_back(make_pair(i, hash));
        }
        else
            vMatch.push_back(false);
        vHashes.push_back(hash);
    }

    txn = CPartialMerkleTree(vHashes, vMatch);
}








uint256 CPartialMerkleTree::CalcHash(int height, unsigned int pos, const std::vector<uint256> &vTxid) {
    if (height == 0) {
        // hash at height 0 is the txids themself
        return vTxid[pos];
    } else {
        // calculate left hash
        uint256 left = CalcHash(height-1, pos*2, vTxid), right;
        // calculate right hash if not beyong the end of the array - copy left hash otherwise1
        if (pos*2+1 < CalcTreeWidth(height-1))
            right = CalcHash(height-1, pos*2+1, vTxid);
        else
            right = left;
        // combine subhashes
        return Hash(BEGIN(left), END(left), BEGIN(right), END(right));
    }
}

void CPartialMerkleTree::TraverseAndBuild(int height, unsigned int pos, const std::vector<uint256> &vTxid, const std::vector<bool> &vMatch) {
    // determine whether this node is the parent of at least one matched txid
    bool fParentOfMatch = false;
    for (unsigned int p = pos << height; p < (pos+1) << height && p < nTransactions; p++)
        fParentOfMatch |= vMatch[p];
    // store as flag bit
    vBits.push_back(fParentOfMatch);
    if (height==0 || !fParentOfMatch) {
        // if at height 0, or nothing interesting below, store hash and stop
        vHash.push_back(CalcHash(height, pos, vTxid));
    } else {
        // otherwise, don't store any hash, but descend into the subtrees
        TraverseAndBuild(height-1, pos*2, vTxid, vMatch);
        if (pos*2+1 < CalcTreeWidth(height-1))
            TraverseAndBuild(height-1, pos*2+1, vTxid, vMatch);
    }
}

uint256 CPartialMerkleTree::TraverseAndExtract(int height, unsigned int pos, unsigned int &nBitsUsed, unsigned int &nHashUsed, std::vector<uint256> &vMatch) {
    if (nBitsUsed >= vBits.size()) {
        // overflowed the bits array - failure
        fBad = true;
        return 0;
    }
    bool fParentOfMatch = vBits[nBitsUsed++];
    if (height==0 || !fParentOfMatch) {
        // if at height 0, or nothing interesting below, use stored hash and do not descend
        if (nHashUsed >= vHash.size()) {
            // overflowed the hash array - failure
            fBad = true;
            return 0;
        }
        const uint256 &hash = vHash[nHashUsed++];
        if (height==0 && fParentOfMatch) // in case of height 0, we have a matched txid
            vMatch.push_back(hash);
        return hash;
    } else {
        // otherwise, descend into the subtrees to extract matched txids and hashes
        uint256 left = TraverseAndExtract(height-1, pos*2, nBitsUsed, nHashUsed, vMatch), right;
        if (pos*2+1 < CalcTreeWidth(height-1))
            right = TraverseAndExtract(height-1, pos*2+1, nBitsUsed, nHashUsed, vMatch);
        else
            right = left;
        // and combine them before returning
        return Hash(BEGIN(left), END(left), BEGIN(right), END(right));
    }
}

CPartialMerkleTree::CPartialMerkleTree(const std::vector<uint256> &vTxid, const std::vector<bool> &vMatch) : nTransactions(vTxid.size()), fBad(false) {
    // reset state
    vBits.clear();
    vHash.clear();

    // calculate height of tree
    int nHeight = 0;
    while (CalcTreeWidth(nHeight) > 1)
        nHeight++;

    // traverse the partial tree
    TraverseAndBuild(nHeight, 0, vTxid, vMatch);
}

CPartialMerkleTree::CPartialMerkleTree() : nTransactions(0), fBad(true) {}

uint256 CPartialMerkleTree::ExtractMatches(std::vector<uint256> &vMatch) {
    vMatch.clear();
    // An empty set will not work
    if (nTransactions == 0)
        return 0;
    // check for excessively high numbers of transactions
    if (nTransactions > MAX_BLOCK_SIZE / 60) // 60 is the lower bound for the size of a serialized CTransaction
        return 0;
    // there can never be more hashes provided than one for every txid
    if (vHash.size() > nTransactions)
        return 0;
    // there must be at least one bit per node in the partial tree, and at least one node per hash
    if (vBits.size() < vHash.size())
        return 0;
    // calculate height of tree
    int nHeight = 0;
    while (CalcTreeWidth(nHeight) > 1)
        nHeight++;
    // traverse the partial tree
    unsigned int nBitsUsed = 0, nHashUsed = 0;
    uint256 hashMerkleRoot = TraverseAndExtract(nHeight, 0, nBitsUsed, nHashUsed, vMatch);
    // verify that no problems occured during the tree traversal
    if (fBad)
        return 0;
    // verify that all bits were consumed (except for the padding caused by serializing it as a byte sequence)
    if ((nBitsUsed+7)/8 != (vBits.size()+7)/8)
        return 0;
    // verify that all hashes were consumed
    if (nHashUsed != vHash.size())
        return 0;
    return hashMerkleRoot;
}







bool AbortNode(const std::string &strMessage) {
    fRequestShutdown = true;
    strMiscWarning = strMessage;
    printf("*** %s\n", strMessage.c_str());
    uiInterface.ThreadSafeMessageBox(strMessage, "", CClientUIInterface::MSG_ERROR | CClientUIInterface::MODAL);
    StartShutdown();
    return false;
}

bool CheckDiskSpace(uint64 nAdditionalBytes)
{
    uint64 nFreeBytesAvailable = filesystem::space(GetDataDir()).available;

    // Check for nMinDiskSpace bytes (currently 50MB)
    if (nFreeBytesAvailable < nMinDiskSpace + nAdditionalBytes)
        return AbortNode(_("Error: Disk space is low!"));

    return true;
}

CCriticalSection cs_LastBlockFile;
CBlockFileInfo infoLastBlockFile;
int nLastBlockFile = 0;

FILE* OpenDiskFile(const CDiskBlockPos &pos, const char *prefix, bool fReadOnly)
{
    if (pos.IsNull())
        return NULL;
    boost::filesystem::path path = GetDataDir() / "blocks" / strprintf("%s%05u.dat", prefix, pos.nFile);
    boost::filesystem::create_directories(path.parent_path());
    FILE* file = fopen(path.string().c_str(), "rb+");
    if (!file && !fReadOnly)
        file = fopen(path.string().c_str(), "wb+");
    if (!file) {
        printf("Unable to open file %s\n", path.string().c_str());
        return NULL;
    }
    if (pos.nPos) {
        if (fseek(file, pos.nPos, SEEK_SET)) {
            printf("Unable to seek to position %u of %s\n", pos.nPos, path.string().c_str());
            fclose(file);
            return NULL;
        }
    }
    return file;
}

FILE* OpenBlockFile(const CDiskBlockPos &pos, bool fReadOnly) {
    return OpenDiskFile(pos, "blk", fReadOnly);
}

FILE *OpenUndoFile(const CDiskBlockPos &pos, bool fReadOnly) {
    return OpenDiskFile(pos, "rev", fReadOnly);
}

CBlockIndex * InsertBlockIndex(uint256 hash)
{
    if (hash == 0)
        return NULL;

    // Return existing
    map<uint256, CBlockIndex*>::iterator mi = mapBlockIndex.find(hash);
    if (mi != mapBlockIndex.end())
        return (*mi).second;

    // Create new
    CBlockIndex* pindexNew = new CBlockIndex();
    if (!pindexNew)
        throw runtime_error("LoadBlockIndex() : new CBlockIndex failed");
    mi = mapBlockIndex.insert(make_pair(hash, pindexNew)).first;
    pindexNew->phashBlock = &((*mi).first);

    return pindexNew;
}

bool static LoadBlockIndexDB()
{
    if (!pblocktree->LoadBlockIndexGuts())
        return false;

    if (fRequestShutdown)
        return true;

    // Calculate bnChainWork
    vector<pair<int, CBlockIndex*> > vSortedByHeight;
    vSortedByHeight.reserve(mapBlockIndex.size());
    BOOST_FOREACH(const PAIRTYPE(uint256, CBlockIndex*)& item, mapBlockIndex)
    {
        CBlockIndex* pindex = item.second;
        vSortedByHeight.push_back(make_pair(pindex->nHeight, pindex));
    }
    sort(vSortedByHeight.begin(), vSortedByHeight.end());
    BOOST_FOREACH(const PAIRTYPE(int, CBlockIndex*)& item, vSortedByHeight)
    {
        CBlockIndex* pindex = item.second;
        pindex->bnChainWork = (pindex->pprev ? pindex->pprev->bnChainWork : 0) + pindex->GetBlockWork();
        pindex->nChainTx = (pindex->pprev ? pindex->pprev->nChainTx : 0) + pindex->nTx;
        if ((pindex->nStatus & BLOCK_VALID_MASK) >= BLOCK_VALID_TRANSACTIONS && !(pindex->nStatus & BLOCK_FAILED_MASK))
            setBlockIndexValid.insert(pindex);
    }

    // Load block file info
    pblocktree->ReadLastBlockFile(nLastBlockFile);
    printf("LoadBlockIndex(): last block file = %i\n", nLastBlockFile);
    if (pblocktree->ReadBlockFileInfo(nLastBlockFile, infoLastBlockFile))
        printf("LoadBlockIndex(): last block file: %s\n", infoLastBlockFile.ToString().c_str());

    // Load bnBestInvalidWork, OK if it doesn't exist
    pblocktree->ReadBestInvalidWork(bnBestInvalidWork);

    // Check whether we need to continue reindexing
    bool fReindexing = false;
    pblocktree->ReadReindexing(fReindexing);
    fReindex |= fReindexing;

    // Check whether we have a transaction index
    pblocktree->ReadFlag("txindex", fTxIndex);
    printf("LoadBlockIndex(): transaction index %s\n", fTxIndex ? "enabled" : "disabled");

    // Load hashBestChain pointer to end of best chain
    pindexBest = pcoinsTip->GetBestBlock();
    if (pindexBest == NULL)
        return true;
    hashBestChain = pindexBest->GetBlockHash();
    nBestHeight = pindexBest->nHeight;
    bnBestChainWork = pindexBest->bnChainWork;

    // set 'next' pointers in best chain
    CBlockIndex *pindex = pindexBest;
    while(pindex != NULL && pindex->pprev != NULL) {
         CBlockIndex *pindexPrev = pindex->pprev;
         pindexPrev->pnext = pindex;
         pindex = pindexPrev;
    }
    printf("LoadBlockIndex(): hashBestChain=%s  height=%d date=%s\n",
        BlockHashStr(hashBestChain).c_str(), nBestHeight,
        DateTimeStrFormat("%Y-%m-%d %H:%M:%S", pindexBest->GetBlockTime()).c_str());

    return true;
}

bool VerifyDB() {
    if (pindexBest == NULL || pindexBest->pprev == NULL)
        return true;

    // Verify blocks in the best chain
    int nCheckLevel = GetArg("-checklevel", 3);
    int nCheckDepth = GetArg( "-checkblocks", 288);
    if (nCheckDepth == 0)
        nCheckDepth = 1000000000; // suffices until the year 19000
    if (nCheckDepth > nBestHeight)
        nCheckDepth = nBestHeight;
    nCheckLevel = std::max(0, std::min(4, nCheckLevel));
    printf("Verifying last %i blocks at level %i\n", nCheckDepth, nCheckLevel);
    CCoinsViewCache coins(*pcoinsTip, true);
    CBlockIndex* pindexState = pindexBest;
    CBlockIndex* pindexFailure = NULL;
    int nGoodTransactions = 0;
    CValidationState state;
    for (CBlockIndex* pindex = pindexBest; pindex && pindex->pprev; pindex = pindex->pprev)
    {
        if (fRequestShutdown || pindex->nHeight < nBestHeight-nCheckDepth)
            break;
        CBlock block;
        // check level 0: read from disk
        if (!block.ReadFromDisk(pindex))
            return error("VerifyDB() : *** block.ReadFromDisk failed at %d, hash=%s", pindex->nHeight, pindex->GetBlockHash().ToString().c_str());
        // check level 1: verify block validity
        if (nCheckLevel >= 1 && !block.CheckBlock(state))
            return error("VerifyDB() : *** found bad block at %d, hash=%s\n", pindex->nHeight, pindex->GetBlockHash().ToString().c_str());
        // check level 2: verify undo validity
        if (nCheckLevel >= 2 && pindex) {
            CBlockUndo undo;
            CDiskBlockPos pos = pindex->GetUndoPos();
            if (!pos.IsNull()) {
                if (!undo.ReadFromDisk(pos, pindex->pprev->GetBlockHash()))
                    return error("VerifyDB() : *** found bad undo data at %d, hash=%s\n", pindex->nHeight, pindex->GetBlockHash().ToString().c_str());
            }
        }
        // check level 3: check for inconsistencies during memory-only disconnect of tip blocks
        if (nCheckLevel >= 3 && pindex == pindexState && (coins.GetCacheSize() + pcoinsTip->GetCacheSize()) <= 2*nCoinCacheSize + 32000) {
            bool fClean = true;
            if (!block.DisconnectBlock(state, pindex, coins, &fClean))
                return error("VerifyDB() : *** irrecoverable inconsistency in block data at %d, hash=%s", pindex->nHeight, pindex->GetBlockHash().ToString().c_str());
            pindexState = pindex->pprev;
            if (!fClean) {
                nGoodTransactions = 0;
                pindexFailure = pindex;
            } else
                nGoodTransactions += block.vtx.size();
        }
    }
    if (pindexFailure)
        return error("VerifyDB() : *** coin database inconsistencies found (last %i blocks, %i good transactions before that)\n", pindexBest->nHeight - pindexFailure->nHeight + 1, nGoodTransactions);

    // check level 4: try reconnecting blocks
    if (nCheckLevel >= 4) {
        CBlockIndex *pindex = pindexState;
        while (pindex != pindexBest && !fRequestShutdown) {
             pindex = pindex->pnext;
             CBlock block;
             if (!block.ReadFromDisk(pindex))
                 return error("VerifyDB() : *** block.ReadFromDisk failed at %d, hash=%s", pindex->nHeight, pindex->GetBlockHash().ToString().c_str());
             if (!block.ConnectBlock(state, pindex, coins))
                 return error("VerifyDB() : *** found unconnectable block at %d, hash=%s", pindex->nHeight, pindex->GetBlockHash().ToString().c_str());
        }
    }

    printf("No coin database inconsistencies in last %i blocks (%i transactions)\n", pindexBest->nHeight - pindexState->nHeight, nGoodTransactions);

    return true;
}

bool LoadBlockIndex()
{
    if (fTestNet)
    {
        pchMessageStart[0] = 0x0b;
        pchMessageStart[1] = 0x11;
        pchMessageStart[2] = 0x09;
        pchMessageStart[3] = 0x07;
        hashGenesisBlock = uint256("000000000933ea01ad0ee984209779baaec3ced90fa3f408719526f8d77f4943");
    }

    //
    // Load block index from databases
    //
    if (!fReindex && !LoadBlockIndexDB())
        return false;

    //
    // Init with genesis block
    //
    if (mapBlockIndex.empty())
    {
        fTxIndex = GetBoolArg("-txindex", false);
        pblocktree->WriteFlag("txindex", fTxIndex);
        printf("Initializing databases...\n");

        if (fReindex)
            return true;

        // Genesis Block:
        // CBlock(hash=000000000019d6, ver=1, hashPrevBlock=00000000000000, hashMerkleRoot=4a5e1e, nTime=1231006505, nBits=1d00ffff, nNonce=2083236893, vtx=1)
        //   CTransaction(hash=4a5e1e, ver=1, vin.size=1, vout.size=1, nLockTime=0)
        //     CTxIn(COutPoint(000000, -1), coinbase 04ffff001d0104455468652054696d65732030332f4a616e2f32303039204368616e63656c6c6f72206f6e206272696e6b206f66207365636f6e64206261696c6f757420666f722062616e6b73)
        //     CTxOut(nValue=50.00000000, scriptPubKey=0x5F1DF16B2B704C8A578D0B)
        //   vMerkleTree: 4a5e1e

        // Genesis block
        const char* pszTimestamp = "The Times 03/Jan/2009 Chancellor on brink of second bailout for banks";
        CTransaction txNew;
        txNew.vin.resize(1);
        txNew.vout.resize(1);
        txNew.vin[0].scriptSig = CScript() << 486604799 << CBigNum(4) << vector<unsigned char>((const unsigned char*)pszTimestamp, (const unsigned char*)pszTimestamp + strlen(pszTimestamp));
        txNew.vout[0].nValue = 50 * COIN;
        txNew.vout[0].scriptPubKey = CScript() << ParseHex("04678afdb0fe5548271967f1a67130b7105cd6a828e03909a67962e0ea1f61deb649f6bc3f4cef38c4f35504e51ec112de5c384df7ba0b8d578a4c702b6bf11d5f") << OP_CHECKSIG;
        CBlock block;
        block.vtx.push_back(txNew);
        block.hashPrevBlock = 0;
        block.hashMerkleRoot = block.BuildMerkleTree();
        block.nVersion = 1;
        block.nTime    = 1231006505;
        block.nBits    = 0x1d00ffff;
        block.nNonce   = 2083236893;

        if (fTestNet)
        {
            block.nTime    = 1296688602;
            block.nNonce   = 414098458;
        }

        //// debug print
        uint256 hash = block.GetHash();
        printf("%s\n", hash.ToString().c_str());
        printf("%s\n", hashGenesisBlock.ToString().c_str());
        printf("%s\n", block.hashMerkleRoot.ToString().c_str());
        assert(block.hashMerkleRoot == uint256("0x4a5e1e4baab89f3a32518a88c31bc87f618f76673e2cc77ab2127b7afdeda33b"));
        block.print();
        assert(hash == hashGenesisBlock);

        // Start new block file
        unsigned int nBlockSize = ::GetSerializeSize(block, SER_DISK, CLIENT_VERSION);
        CDiskBlockPos blockPos;
        CValidationState state;
        if (!FindBlockPos(state, blockPos, nBlockSize+8, 0, block.nTime))
            return error("AcceptBlock() : FindBlockPos failed");
        if (!block.WriteToDisk(blockPos))
            return error("LoadBlockIndex() : writing genesis block to disk failed");
        if (!block.AddToBlockIndex(state, blockPos))
            return error("LoadBlockIndex() : genesis block not accepted");
    }

    return true;
}



void PrintBlockTree()
{
    // pre-compute tree structure
    map<CBlockIndex*, vector<CBlockIndex*> > mapNext;
    for (map<uint256, CBlockIndex*>::iterator mi = mapBlockIndex.begin(); mi != mapBlockIndex.end(); ++mi)
    {
        CBlockIndex* pindex = (*mi).second;
        mapNext[pindex->pprev].push_back(pindex);
        // test
        //while (rand() % 3 == 0)
        //    mapNext[pindex->pprev].push_back(pindex);
    }

    vector<pair<int, CBlockIndex*> > vStack;
    vStack.push_back(make_pair(0, pindexGenesisBlock));

    int nPrevCol = 0;
    while (!vStack.empty())
    {
        int nCol = vStack.back().first;
        CBlockIndex* pindex = vStack.back().second;
        vStack.pop_back();

        // print split or gap
        if (nCol > nPrevCol)
        {
            for (int i = 0; i < nCol-1; i++)
                printf("| ");
            printf("|\\\n");
        }
        else if (nCol < nPrevCol)
        {
            for (int i = 0; i < nCol; i++)
                printf("| ");
            printf("|\n");
       }
        nPrevCol = nCol;

        // print columns
        for (int i = 0; i < nCol; i++)
            printf("| ");

        // print item
        CBlock block;
        block.ReadFromDisk(pindex);
        printf("%d (blk%05u.dat:0x%x)  %s  tx %"PRIszu"",
            pindex->nHeight,
            pindex->GetBlockPos().nFile, pindex->GetBlockPos().nPos,
            DateTimeStrFormat("%Y-%m-%d %H:%M:%S", block.GetBlockTime()).c_str(),
            block.vtx.size());

        PrintWallets(block);

        // put the main time-chain first
        vector<CBlockIndex*>& vNext = mapNext[pindex];
        for (unsigned int i = 0; i < vNext.size(); i++)
        {
            if (vNext[i]->pnext)
            {
                swap(vNext[0], vNext[i]);
                break;
            }
        }

        // iterate children
        for (unsigned int i = 0; i < vNext.size(); i++)
            vStack.push_back(make_pair(nCol+i, vNext[i]));
    }
}

bool LoadExternalBlockFile(FILE* fileIn, CDiskBlockPos *dbp)
{
    int64 nStart = GetTimeMillis();

    int nLoaded = 0;
    try {
        CBufferedFile blkdat(fileIn, 2*MAX_BLOCK_SIZE, MAX_BLOCK_SIZE+8, SER_DISK, CLIENT_VERSION);
        uint64 nStartByte = 0;
        if (dbp) {
            // (try to) skip already indexed part
            CBlockFileInfo info;
            if (pblocktree->ReadBlockFileInfo(dbp->nFile, info)) {
                nStartByte = info.nSize;
                blkdat.Seek(info.nSize);
            }
        }
        uint64 nRewind = blkdat.GetPos();
        while (blkdat.good() && !blkdat.eof() && !fRequestShutdown) {
            blkdat.SetPos(nRewind);
            nRewind++; // start one byte further next time, in case of failure
            blkdat.SetLimit(); // remove former limit
            unsigned int nSize = 0;
            try {
                // locate a header
                unsigned char buf[4];
                blkdat.FindByte(pchMessageStart[0]);
                nRewind = blkdat.GetPos()+1;
                blkdat >> FLATDATA(buf);
                if (memcmp(buf, pchMessageStart, 4))
                    continue;
                // read size
                blkdat >> nSize;
                if (nSize < 80 || nSize > MAX_BLOCK_SIZE)
                    continue;
            } catch (std::exception &e) {
                // no valid block header found; don't complain
                break;
            }
            try {
                // read block
                uint64 nBlockPos = blkdat.GetPos();
                blkdat.SetLimit(nBlockPos + nSize);
                CBlock block;
                blkdat >> block;
                nRewind = blkdat.GetPos();

                // process block
                if (nBlockPos >= nStartByte) {
                    LOCK(cs_main);
                    if (dbp)
                        dbp->nPos = nBlockPos;
                    CValidationState state;
                    if (ProcessBlock(state, NULL, &block, dbp))
                        nLoaded++;
                    if (state.IsError())
                        break;
                }
            } catch (std::exception &e) {
                printf("%s() : Deserialize or I/O error caught during load\n", __PRETTY_FUNCTION__);
            }
        }
        fclose(fileIn);
    } catch(std::runtime_error &e) {
        AbortNode(_("Error: system error: ") + e.what());
    }
    if (nLoaded > 0)
        printf("Loaded %i blocks from external file in %"PRI64d"ms\n", nLoaded, GetTimeMillis() - nStart);
    return nLoaded > 0;
}










//////////////////////////////////////////////////////////////////////////////
//
// CAlert
//

extern map<uint256, CAlert> mapAlerts;
extern CCriticalSection cs_mapAlerts;

string GetWarnings(string strFor)
{
    int nPriority = 0;
    string strStatusBar;
    string strRPC;

    if (GetBoolArg("-testsafemode"))
        strRPC = "test";

    if (!CLIENT_VERSION_IS_RELEASE)
        strStatusBar = _("This is a pre-release test build - use at your own risk - do not use for mining or merchant applications");

    // Misc warnings like out of disk space and clock is wrong
    if (strMiscWarning != "")
    {
        nPriority = 1000;
        strStatusBar = strMiscWarning;
    }

    // Longer invalid proof-of-work chain
    if (pindexBest && bnBestInvalidWork > bnBestChainWork + pindexBest->GetBlockWork() * 6)
    {
        nPriority = 2000;
        strStatusBar = strRPC = _("Warning: Displayed transactions may not be correct! You may need to upgrade, or other nodes may need to upgrade.");
    }

    // Alerts
    {
        LOCK(cs_mapAlerts);
        BOOST_FOREACH(PAIRTYPE(const uint256, CAlert)& item, mapAlerts)
        {
            const CAlert& alert = item.second;
            if (alert.AppliesToMe() && alert.nPriority > nPriority)
            {
                nPriority = alert.nPriority;
                strStatusBar = alert.strStatusBar;
            }
        }
    }

    if (strFor == "statusbar")
        return strStatusBar;
    else if (strFor == "rpc")
        return strRPC;
    assert(!"GetWarnings() : invalid parameter");
    return "error";
}








//////////////////////////////////////////////////////////////////////////////
//
// Messages
//


bool static AlreadyHave(const CInv& inv)
{
    switch (inv.type)
    {
    case MSG_TX:
        {
            bool txInMap = false;
            {
                LOCK(mempool.cs);
                txInMap = mempool.exists(inv.hash);
            }
            return txInMap || mapOrphanTransactions.count(inv.hash) ||
                pcoinsTip->HaveCoins(inv.hash);
        }
    case MSG_BLOCK:
        return mapBlockIndex.count(inv.hash) ||
               mapOrphanBlocks.count(inv.hash);
    }
    // Don't know what it is, just say we already got one
    return true;
}




// The message start string is designed to be unlikely to occur in normal data.
// The characters are rarely used upper ASCII, not valid as UTF-8, and produce
// a large 4-byte int at any alignment.
unsigned char pchMessageStart[4] = { 0xf9, 0xbe, 0xb4, 0xd9 };


bool static ProcessMessage(CNode* pfrom, string strCommand, CDataStream& vRecv)
{
    RandAddSeedPerfmon();
    if (fDebug)
        printf("received: %s (%"PRIszu" bytes)\n", strCommand.c_str(), vRecv.size());
    if (mapArgs.count("-dropmessagestest") && GetRand(atoi(mapArgs["-dropmessagestest"])) == 0)
    {
        printf("dropmessagestest DROPPING RECV MESSAGE\n");
        return true;
    }





    if (strCommand == "version")
    {
        // Each connection can only send one version message
        if (pfrom->nVersion != 0)
        {
            pfrom->Misbehaving(1);
            return false;
        }

        int64 nTime;
        CAddress addrMe;
        CAddress addrFrom;
        uint64 nNonce = 1;
        vRecv >> pfrom->nVersion >> pfrom->nServices >> nTime >> addrMe;
        if (pfrom->nVersion < MIN_PROTO_VERSION)
        {
            // Since February 20, 2012, the protocol is initiated at version 209,
            // and earlier versions are no longer supported
            printf("partner %s using obsolete version %i; disconnecting\n", pfrom->addr.ToString().c_str(), pfrom->nVersion);
            pfrom->fDisconnect = true;
            return false;
        }

        if (pfrom->nVersion == 10300)
            pfrom->nVersion = 300;
        if (!vRecv.empty())
            vRecv >> addrFrom >> nNonce;
        if (!vRecv.empty())
            vRecv >> pfrom->strSubVer;
        if (!vRecv.empty())
            vRecv >> pfrom->nStartingHeight;
        if (!vRecv.empty())
            vRecv >> pfrom->fRelayTxes; // set to true after we get the first filter* message
        else
            pfrom->fRelayTxes = true;

        if (pfrom->fInbound && addrMe.IsRoutable())
        {
            pfrom->addrLocal = addrMe;
            SeenLocal(addrMe);
        }

        // Disconnect if we connected to ourself
        if (nNonce == nLocalHostNonce && nNonce > 1)
        {
            printf("connected to self at %s, disconnecting\n", pfrom->addr.ToString().c_str());
            pfrom->fDisconnect = true;
            return true;
        }

        // Be shy and don't send version until we hear
        if (pfrom->fInbound)
            pfrom->PushVersion();

        pfrom->fClient = !(pfrom->nServices & NODE_NETWORK);

        AddTimeData(pfrom->addr, nTime);

        // Change version
        pfrom->PushMessage("verack");
        pfrom->vSend.SetVersion(min(pfrom->nVersion, PROTOCOL_VERSION));

        if (!pfrom->fInbound)
        {
            // Advertise our address
            if (!fNoListen && !IsInitialBlockDownload())
            {
                CAddress addr = GetLocalAddress(&pfrom->addr);
                if (addr.IsRoutable())
                    pfrom->PushAddress(addr);
            }

            // Get recent addresses
            if (pfrom->fOneShot || pfrom->nVersion >= CADDR_TIME_VERSION || addrman.size() < 1000)
            {
                pfrom->PushMessage("getaddr");
                pfrom->fGetAddr = true;
            }
            addrman.Good(pfrom->addr);
        } else {
            if (((CNetAddr)pfrom->addr) == (CNetAddr)addrFrom)
            {
                addrman.Add(addrFrom, addrFrom);
                addrman.Good(addrFrom);
            }
        }

        // Ask the first connected node for block updates
        static int nAskedForBlocks = 0;
        if (!pfrom->fClient && !pfrom->fOneShot && !fImporting && !fReindex &&
            (pfrom->nStartingHeight > (nBestHeight - 144)) &&
            (pfrom->nVersion < NOBLKS_VERSION_START ||
             pfrom->nVersion >= NOBLKS_VERSION_END) &&
             (nAskedForBlocks < 1 || vNodes.size() <= 1))
        {
            nAskedForBlocks++;
            pfrom->PushGetBlocks(pindexBest, uint256(0));
        }

        // Relay alerts
        {
            LOCK(cs_mapAlerts);
            BOOST_FOREACH(PAIRTYPE(const uint256, CAlert)& item, mapAlerts)
                item.second.RelayTo(pfrom);
        }

        pfrom->fSuccessfullyConnected = true;

        printf("receive version message: version %d, blocks=%d, us=%s, them=%s, peer=%s\n", pfrom->nVersion, pfrom->nStartingHeight, addrMe.ToString().c_str(), addrFrom.ToString().c_str(), pfrom->addr.ToString().c_str());

        cPeerBlockCounts.input(pfrom->nStartingHeight);
    }


    else if (pfrom->nVersion == 0)
    {
        // Must have a version message before anything else
        pfrom->Misbehaving(1);
        return false;
    }


    else if (strCommand == "verack")
    {
        pfrom->vRecv.SetVersion(min(pfrom->nVersion, PROTOCOL_VERSION));
    }


    else if (strCommand == "addr")
    {
        vector<CAddress> vAddr;
        vRecv >> vAddr;

        // Don't want addr from older versions unless seeding
        if (pfrom->nVersion < CADDR_TIME_VERSION && addrman.size() > 1000)
            return true;
        if (vAddr.size() > 1000)
        {
            pfrom->Misbehaving(20);
            return error("message addr size() = %"PRIszu"", vAddr.size());
        }

        // Store the new addresses
        vector<CAddress> vAddrOk;
        int64 nNow = GetAdjustedTime();
        int64 nSince = nNow - 10 * 60;
        BOOST_FOREACH(CAddress& addr, vAddr)
        {
            if (fShutdown)
                return true;
            if (addr.nTime <= 100000000 || addr.nTime > nNow + 10 * 60)
                addr.nTime = nNow - 5 * 24 * 60 * 60;
            pfrom->AddAddressKnown(addr);
            bool fReachable = IsReachable(addr);
            if (addr.nTime > nSince && !pfrom->fGetAddr && vAddr.size() <= 10 && addr.IsRoutable())
            {
                // Relay to a limited number of other nodes
                {
                    LOCK(cs_vNodes);
                    // Use deterministic randomness to send to the same nodes for 24 hours
                    // at a time so the setAddrKnowns of the chosen nodes prevent repeats
                    static uint256 hashSalt;
                    if (hashSalt == 0)
                        hashSalt = GetRandHash();
                    uint64 hashAddr = addr.GetHash();
                    uint256 hashRand = hashSalt ^ (hashAddr<<32) ^ ((GetTime()+hashAddr)/(24*60*60));
                    hashRand = Hash(BEGIN(hashRand), END(hashRand));
                    multimap<uint256, CNode*> mapMix;
                    BOOST_FOREACH(CNode* pnode, vNodes)
                    {
                        if (pnode->nVersion < CADDR_TIME_VERSION)
                            continue;
                        unsigned int nPointer;
                        memcpy(&nPointer, &pnode, sizeof(nPointer));
                        uint256 hashKey = hashRand ^ nPointer;
                        hashKey = Hash(BEGIN(hashKey), END(hashKey));
                        mapMix.insert(make_pair(hashKey, pnode));
                    }
                    int nRelayNodes = fReachable ? 2 : 1; // limited relaying of addresses outside our network(s)
                    for (multimap<uint256, CNode*>::iterator mi = mapMix.begin(); mi != mapMix.end() && nRelayNodes-- > 0; ++mi)
                        ((*mi).second)->PushAddress(addr);
                }
            }
            // Do not store addresses outside our network
            if (fReachable)
                vAddrOk.push_back(addr);
        }
        addrman.Add(vAddrOk, pfrom->addr, 2 * 60 * 60);
        if (vAddr.size() < 1000)
            pfrom->fGetAddr = false;
        if (pfrom->fOneShot)
            pfrom->fDisconnect = true;
    }


    else if (strCommand == "inv")
    {
        vector<CInv> vInv;
        vRecv >> vInv;
        if (vInv.size() > MAX_INV_SZ)
        {
            pfrom->Misbehaving(20);
            return error("message inv size() = %"PRIszu"", vInv.size());
        }

        // find last block in inv vector
        unsigned int nLastBlock = (unsigned int)(-1);
        for (unsigned int nInv = 0; nInv < vInv.size(); nInv++) {
            if (vInv[vInv.size() - 1 - nInv].type == MSG_BLOCK) {
                nLastBlock = vInv.size() - 1 - nInv;
                break;
            }
        }
        for (unsigned int nInv = 0; nInv < vInv.size(); nInv++)
        {
            const CInv &inv = vInv[nInv];

            if (fShutdown)
                return true;
            pfrom->AddInventoryKnown(inv);

            bool fAlreadyHave = AlreadyHave(inv);
            if (fDebug)
                printf("  got inventory: %s  %s\n", inv.ToString().c_str(), fAlreadyHave ? "have" : "new");

            if (!fAlreadyHave) {
                if (!fImporting && !fReindex)
                    pfrom->AskFor(inv);
            } else if (inv.type == MSG_BLOCK && mapOrphanBlocks.count(inv.hash)) {
                pfrom->PushGetBlocks(pindexBest, GetOrphanRoot(mapOrphanBlocks[inv.hash]));
            } else if (nInv == nLastBlock) {
                // In case we are on a very long side-chain, it is possible that we already have
                // the last block in an inv bundle sent in response to getblocks. Try to detect
                // this situation and push another getblocks to continue.
                pfrom->PushGetBlocks(mapBlockIndex[inv.hash], uint256(0));
                if (fDebug)
                    printf("force request: %s\n", inv.ToString().c_str());
            }

            // Track requests for our stuff
            Inventory(inv.hash);
        }
    }


    else if (strCommand == "getdata")
    {
        vector<CInv> vInv;
        vRecv >> vInv;
        if (vInv.size() > MAX_INV_SZ)
        {
            pfrom->Misbehaving(20);
            return error("message getdata size() = %"PRIszu"", vInv.size());
        }

        if (fDebugNet || (vInv.size() != 1))
            printf("received getdata (%"PRIszu" invsz)\n", vInv.size());

        vector<CInv> vNotFound;
        BOOST_FOREACH(const CInv& inv, vInv)
        {
            if (fShutdown)
                return true;
            if (fDebugNet || (vInv.size() == 1))
                printf("received getdata for: %s\n", inv.ToString().c_str());

            if (inv.type == MSG_BLOCK || inv.type == MSG_FILTERED_BLOCK)
            {
                // Send block from disk
                map<uint256, CBlockIndex*>::iterator mi = mapBlockIndex.find(inv.hash);
                if (mi != mapBlockIndex.end())
                {
                    CBlock block;
                    block.ReadFromDisk((*mi).second);
                    if (inv.type == MSG_BLOCK)
                        pfrom->PushMessage("block", block);
                    else // MSG_FILTERED_BLOCK)
                    {
                        LOCK(pfrom->cs_filter);
                        if (pfrom->pfilter)
                        {
                            CMerkleBlock merkleBlock(block, *pfrom->pfilter);
                            pfrom->PushMessage("merkleblock", merkleBlock);
                            // CMerkleBlock just contains hashes, so also push any transactions in the block the client did not see 
                            // This avoids hurting performance by pointlessly requiring a round-trip
                            // Note that there is currently no way for a node to request any single transactions we didnt send here -
                            // they must either disconnect and retry or request the full block.
                            // Thus, the protocol spec specified allows for us to provide duplicate txn here,
                            // however we MUST always provide at least what the remote peer needs
                            typedef std::pair<unsigned int, uint256> PairType;
                            BOOST_FOREACH(PairType& pair, merkleBlock.vMatchedTxn)
                                if (!pfrom->setInventoryKnown.count(CInv(MSG_TX, pair.second)))
                                    pfrom->PushMessage("tx", block.vtx[pair.first]);
                        }
                        // else
                            // no response
                    }

                    // Trigger them to send a getblocks request for the next batch of inventory
                    if (inv.hash == pfrom->hashContinue)
                    {
                        // Bypass PushInventory, this must send even if redundant,
                        // and we want it right after the last block so they don't
                        // wait for other stuff first.
                        vector<CInv> vInv;
                        vInv.push_back(CInv(MSG_BLOCK, hashBestChain));
                        pfrom->PushMessage("inv", vInv);
                        pfrom->hashContinue = 0;
                    }
                }
            }
            else if (inv.IsKnownType())
            {
                // Send stream from relay memory
                bool pushed = false;
                {
                    LOCK(cs_mapRelay);
                    map<CInv, CDataStream>::iterator mi = mapRelay.find(inv);
                    if (mi != mapRelay.end()) {
                        pfrom->PushMessage(inv.GetCommand(), (*mi).second);
                        pushed = true;
                    }
                }
                if (!pushed && inv.type == MSG_TX) {
                    LOCK(mempool.cs);
                    if (mempool.exists(inv.hash)) {
                        CTransaction tx = mempool.lookup(inv.hash);
                        CDataStream ss(SER_NETWORK, PROTOCOL_VERSION);
                        ss.reserve(1000);
                        ss << tx;
                        pfrom->PushMessage("tx", ss);
                        pushed = true;
                    }
                }
                if (!pushed) {
                    vNotFound.push_back(inv);
                }
            }

            // Track requests for our stuff.
            Inventory(inv.hash);

            if (!vNotFound.empty()) {
                // Let the peer know that we didn't find what it asked for, so it doesn't
                // have to wait around forever. Currently only SPV clients actually care
                // about this message: it's needed when they are recursively walking the
                // dependencies of relevant unconfirmed transactions. SPV clients want to
                // do that because they want to know about (and store and rebroadcast and
                // risk analyze) the dependencies of transactions relevant to them, without
                // having to download the entire memory pool.
                pfrom->PushMessage("notfound", vNotFound);
            }
        }
    }


    else if (strCommand == "getblocks")
    {
        CBlockLocator locator;
        uint256 hashStop;
        vRecv >> locator >> hashStop;

        // Find the last block the caller has in the main chain
        CBlockIndex* pindex = locator.GetBlockIndex();

        // Send the rest of the chain
        if (pindex)
            pindex = pindex->pnext;
        int nLimit = 500;
        printf("getblocks %d to %s limit %d\n", (pindex ? pindex->nHeight : -1), BlockHashStr(hashStop).c_str(), nLimit);
        for (; pindex; pindex = pindex->pnext)
        {
            if (pindex->GetBlockHash() == hashStop)
            {
                printf("  getblocks stopping at %d %s\n", pindex->nHeight, BlockHashStr(pindex->GetBlockHash()).c_str());
                break;
            }
            pfrom->PushInventory(CInv(MSG_BLOCK, pindex->GetBlockHash()));
            if (--nLimit <= 0)
            {
                // When this block is requested, we'll send an inv that'll make them
                // getblocks the next batch of inventory.
                printf("  getblocks stopping at limit %d %s\n", pindex->nHeight, BlockHashStr(pindex->GetBlockHash()).c_str());
                pfrom->hashContinue = pindex->GetBlockHash();
                break;
            }
        }
    }


    else if (strCommand == "getheaders")
    {
        CBlockLocator locator;
        uint256 hashStop;
        vRecv >> locator >> hashStop;

        CBlockIndex* pindex = NULL;
        if (locator.IsNull())
        {
            // If locator is null, return the hashStop block
            map<uint256, CBlockIndex*>::iterator mi = mapBlockIndex.find(hashStop);
            if (mi == mapBlockIndex.end())
                return true;
            pindex = (*mi).second;
        }
        else
        {
            // Find the last block the caller has in the main chain
            pindex = locator.GetBlockIndex();
            if (pindex)
                pindex = pindex->pnext;
        }

        // we must use CBlocks, as CBlockHeaders won't include the 0x00 nTx count at the end
        vector<CBlock> vHeaders;
        int nLimit = 2000;
        printf("getheaders %d to %s\n", (pindex ? pindex->nHeight : -1), BlockHashStr(hashStop).c_str());
        for (; pindex; pindex = pindex->pnext)
        {
            vHeaders.push_back(pindex->GetBlockHeader());
            if (--nLimit <= 0 || pindex->GetBlockHash() == hashStop)
                break;
        }
        pfrom->PushMessage("headers", vHeaders);
    }


    else if (strCommand == "tx")
    {
        vector<uint256> vWorkQueue;
        vector<uint256> vEraseQueue;
        CDataStream vMsg(vRecv);
        CTransaction tx;
        vRecv >> tx;

        CInv inv(MSG_TX, tx.GetHash());
        pfrom->AddInventoryKnown(inv);

        bool fMissingInputs = false;
        CValidationState state;
        if (tx.AcceptToMemoryPool(state, true, true, &fMissingInputs))
        {
            if (!tx.fBlacklisted)
                RelayTransaction(tx, inv.hash, vMsg);
            mapAlreadyAskedFor.erase(inv);
            vWorkQueue.push_back(inv.hash);
            vEraseQueue.push_back(inv.hash);

            // Recursively process any orphan transactions that depended on this one
            for (unsigned int i = 0; i < vWorkQueue.size(); i++)
            {
                uint256 hashPrev = vWorkQueue[i];
                for (map<uint256, CDataStream*>::iterator mi = mapOrphanTransactionsByPrev[hashPrev].begin();
                     mi != mapOrphanTransactionsByPrev[hashPrev].end();
                     ++mi)
                {
                    const CDataStream& vMsg = *((*mi).second);
                    CTransaction tx;
                    CDataStream(vMsg) >> tx;
                    CInv inv(MSG_TX, tx.GetHash());
                    bool fMissingInputs2 = false;

                    if (tx.AcceptToMemoryPool(state, true, true, &fMissingInputs2))
                    {
                        printf("   accepted orphan tx %s\n", inv.hash.ToString().substr(0,10).c_str());
                        RelayTransaction(tx, inv.hash, vMsg);
                        mapAlreadyAskedFor.erase(inv);
                        vWorkQueue.push_back(inv.hash);
                        vEraseQueue.push_back(inv.hash);
                    }
                    else if (!fMissingInputs2)
                    {
                        // invalid or too-little-fee orphan
                        vEraseQueue.push_back(inv.hash);
                        printf("   removed orphan tx %s\n", inv.hash.ToString().substr(0,10).c_str());
                    }
                }
            }

            BOOST_FOREACH(uint256 hash, vEraseQueue)
                EraseOrphanTx(hash);
        }
        else if (fMissingInputs)
        {
            AddOrphanTx(vMsg);

            // DoS prevention: do not allow mapOrphanTransactions to grow unbounded
            unsigned int nEvicted = LimitOrphanTxSize(MAX_ORPHAN_TRANSACTIONS);
            if (nEvicted > 0)
                printf("mapOrphan overflow, removed %u tx\n", nEvicted);
        }
        int nDoS;
        if (state.IsInvalid(nDoS))
            pfrom->Misbehaving(nDoS);
    }


    else if (strCommand == "block" && !fImporting && !fReindex) // Ignore blocks received while importing
    {
        CBlock block;
        vRecv >> block;

        printf("received block %s\n", BlockHashStr(block.GetHash()).c_str());
        // block.print();

        CInv inv(MSG_BLOCK, block.GetHash());
        pfrom->AddInventoryKnown(inv);

        CValidationState state;
        if (ProcessBlock(state, pfrom, &block))
            mapAlreadyAskedFor.erase(inv);
        int nDoS;
        if (state.IsInvalid(nDoS))
            pfrom->Misbehaving(nDoS);
    }


    else if (strCommand == "getaddr")
    {
        pfrom->vAddrToSend.clear();
        vector<CAddress> vAddr = addrman.GetAddr();
        BOOST_FOREACH(const CAddress &addr, vAddr)
            pfrom->PushAddress(addr);
    }


    else if (strCommand == "mempool")
    {
        std::vector<uint256> vtxid;
        LOCK2(mempool.cs, pfrom->cs_filter);
        mempool.queryHashes(vtxid);
        vector<CInv> vInv;
        BOOST_FOREACH(uint256& hash, vtxid) {
            CInv inv(MSG_TX, hash);
            if ((pfrom->pfilter && pfrom->pfilter->IsRelevantAndUpdate(mempool.lookup(hash), hash)) ||
               (!pfrom->pfilter))
                vInv.push_back(inv);
            if (vInv.size() == MAX_INV_SZ)
                break;
        }
        if (vInv.size() > 0)
            pfrom->PushMessage("inv", vInv);
    }


    else if (strCommand == "ping")
    {
        if (pfrom->nVersion > BIP0031_VERSION)
        {
            uint64 nonce = 0;
            vRecv >> nonce;
            // Echo the message back with the nonce. This allows for two useful features:
            //
            // 1) A remote node can quickly check if the connection is operational
            // 2) Remote nodes can measure the latency of the network thread. If this node
            //    is overloaded it won't respond to pings quickly and the remote node can
            //    avoid sending us more work, like chain download requests.
            //
            // The nonce stops the remote getting confused between different pings: without
            // it, if the remote node sends a ping once per second and this node takes 5
            // seconds to respond to each, the 5th ping the remote sends would appear to
            // return very quickly.
            pfrom->PushMessage("pong", nonce);
        }
    }


    else if (strCommand == "alert")
    {
        CAlert alert;
        vRecv >> alert;

        uint256 alertHash = alert.GetHash();
        if (pfrom->setKnown.count(alertHash) == 0)
        {
            if (alert.ProcessAlert())
            {
                // Relay
                pfrom->setKnown.insert(alertHash);
                {
                    LOCK(cs_vNodes);
                    BOOST_FOREACH(CNode* pnode, vNodes)
                        alert.RelayTo(pnode);
                }
            }
            else {
                // Small DoS penalty so peers that send us lots of
                // duplicate/expired/invalid-signature/whatever alerts
                // eventually get banned.
                // This isn't a Misbehaving(100) (immediate ban) because the
                // peer might be an older or different implementation with
                // a different signature key, etc.
                pfrom->Misbehaving(10);
            }
        }
    }


    else if (strCommand == "filterload")
    {
        CBloomFilter filter;
        vRecv >> filter;

        if (!filter.IsWithinSizeConstraints())
            // There is no excuse for sending a too-large filter
            pfrom->Misbehaving(100);
        else
        {
            LOCK(pfrom->cs_filter);
            delete pfrom->pfilter;
            pfrom->pfilter = new CBloomFilter(filter);
        }
        pfrom->fRelayTxes = true;
    }


    else if (strCommand == "filteradd")
    {
        vector<unsigned char> vData;
        vRecv >> vData;

        // Nodes must NEVER send a data item > 520 bytes (the max size for a script data object,
        // and thus, the maximum size any matched object can have) in a filteradd message
        if (vData.size() > MAX_SCRIPT_ELEMENT_SIZE)
        {
            pfrom->Misbehaving(100);
        } else {
            LOCK(pfrom->cs_filter);
            if (pfrom->pfilter)
                pfrom->pfilter->insert(vData);
            else
                pfrom->Misbehaving(100);
        }
    }


    else if (strCommand == "filterclear")
    {
        LOCK(pfrom->cs_filter);
        delete pfrom->pfilter;
        pfrom->pfilter = NULL;
        pfrom->fRelayTxes = true;
    }


    else
    {
        // Ignore unknown commands for extensibility
    }


    // Update the last seen time for this node's address
    if (pfrom->fNetworkNode)
        if (strCommand == "version" || strCommand == "addr" || strCommand == "inv" || strCommand == "getdata" || strCommand == "ping")
            AddressCurrentlyConnected(pfrom->addr);


    return true;
}

bool ProcessMessages(CNode* pfrom)
{
    CDataStream& vRecv = pfrom->vRecv;
    if (vRecv.empty())
        return true;
    //if (fDebug)
    //    printf("ProcessMessages(%u bytes)\n", vRecv.size());

    //
    // Message format
    //  (4) message start
    //  (12) command
    //  (4) size
    //  (4) checksum
    //  (x) data
    //

    loop
    {
        // Don't bother if send buffer is too full to respond anyway
        if (pfrom->vSend.size() >= SendBufferSize())
            break;

        // Scan for message start
        CDataStream::iterator pstart = search(vRecv.begin(), vRecv.end(), BEGIN(pchMessageStart), END(pchMessageStart));
        int nHeaderSize = vRecv.GetSerializeSize(CMessageHeader());
        if (vRecv.end() - pstart < nHeaderSize)
        {
            if ((int)vRecv.size() > nHeaderSize)
            {
                printf("\n\nPROCESSMESSAGE MESSAGESTART NOT FOUND\n\n");
                vRecv.erase(vRecv.begin(), vRecv.end() - nHeaderSize);
            }
            break;
        }
        if (pstart - vRecv.begin() > 0)
            printf("\n\nPROCESSMESSAGE SKIPPED %"PRIpdd" BYTES\n\n", pstart - vRecv.begin());
        vRecv.erase(vRecv.begin(), pstart);

        // Read header
        vector<char> vHeaderSave(vRecv.begin(), vRecv.begin() + nHeaderSize);
        CMessageHeader hdr;
        vRecv >> hdr;
        if (!hdr.IsValid())
        {
            printf("\n\nPROCESSMESSAGE: ERRORS IN HEADER %s\n\n\n", hdr.GetCommand().c_str());
            continue;
        }
        string strCommand = hdr.GetCommand();

        // Message size
        unsigned int nMessageSize = hdr.nMessageSize;
        if (nMessageSize > MAX_SIZE)
        {
            printf("ProcessMessages(%s, %u bytes) : nMessageSize > MAX_SIZE\n", strCommand.c_str(), nMessageSize);
            continue;
        }
        if (nMessageSize > vRecv.size())
        {
            // Rewind and wait for rest of message
            vRecv.insert(vRecv.begin(), vHeaderSave.begin(), vHeaderSave.end());
            break;
        }

        // Checksum
        uint256 hash = Hash(vRecv.begin(), vRecv.begin() + nMessageSize);
        unsigned int nChecksum = 0;
        memcpy(&nChecksum, &hash, sizeof(nChecksum));
        if (nChecksum != hdr.nChecksum)
        {
            printf("ProcessMessages(%s, %u bytes) : CHECKSUM ERROR nChecksum=%08x hdr.nChecksum=%08x\n",
               strCommand.c_str(), nMessageSize, nChecksum, hdr.nChecksum);
            continue;
        }

        // Copy message to its own buffer
        CDataStream vMsg(vRecv.begin(), vRecv.begin() + nMessageSize, vRecv.nType, vRecv.nVersion);
        vRecv.ignore(nMessageSize);

        // Process message
        bool fRet = false;
        try
        {
            {
                LOCK(cs_main);
                fRet = ProcessMessage(pfrom, strCommand, vMsg);
            }
            if (fShutdown)
                return true;
        }
        catch (std::ios_base::failure& e)
        {
            if (strstr(e.what(), "end of data"))
            {
                // Allow exceptions from under-length message on vRecv
                printf("ProcessMessages(%s, %u bytes) : Exception '%s' caught, normally caused by a message being shorter than its stated length\n", strCommand.c_str(), nMessageSize, e.what());
            }
            else if (strstr(e.what(), "size too large"))
            {
                // Allow exceptions from over-long size
                printf("ProcessMessages(%s, %u bytes) : Exception '%s' caught\n", strCommand.c_str(), nMessageSize, e.what());
            }
            else
            {
                PrintExceptionContinue(&e, "ProcessMessages()");
            }
        }
        catch (std::exception& e) {
            PrintExceptionContinue(&e, "ProcessMessages()");
        } catch (...) {
            PrintExceptionContinue(NULL, "ProcessMessages()");
        }

        if (!fRet)
            printf("ProcessMessage(%s, %u bytes) FAILED\n", strCommand.c_str(), nMessageSize);
    }

    vRecv.Compact();
    return true;
}


bool SendMessages(CNode* pto, bool fSendTrickle)
{
    TRY_LOCK(cs_main, lockMain);
    if (lockMain) {
        // Don't send anything until we get their version message
        if (pto->nVersion == 0)
            return true;

        // Keep-alive ping. We send a nonce of zero because we don't use it anywhere
        // right now.
        if (pto->nLastSend && GetTime() - pto->nLastSend > 30 * 60 && pto->vSend.empty()) {
            uint64 nonce = 0;
            if (pto->nVersion > BIP0031_VERSION)
                pto->PushMessage("ping", nonce);
            else
                pto->PushMessage("ping");
        }

        // Resend wallet transactions that haven't gotten in a block yet
        ResendWalletTransactions();

        // Address refresh broadcast
        static int64 nLastRebroadcast;
        if (!IsInitialBlockDownload() && (GetTime() - nLastRebroadcast > 24 * 60 * 60))
        {
            {
                LOCK(cs_vNodes);
                BOOST_FOREACH(CNode* pnode, vNodes)
                {
                    // Periodically clear setAddrKnown to allow refresh broadcasts
                    if (nLastRebroadcast)
                        pnode->setAddrKnown.clear();

                    // Rebroadcast our address
                    if (!fNoListen)
                    {
                        CAddress addr = GetLocalAddress(&pnode->addr);
                        if (addr.IsRoutable())
                            pnode->PushAddress(addr);
                    }
                }
            }
            nLastRebroadcast = GetTime();
        }

        //
        // Message: addr
        //
        if (fSendTrickle)
        {
            vector<CAddress> vAddr;
            vAddr.reserve(pto->vAddrToSend.size());
            BOOST_FOREACH(const CAddress& addr, pto->vAddrToSend)
            {
                // returns true if wasn't already contained in the set
                if (pto->setAddrKnown.insert(addr).second)
                {
                    vAddr.push_back(addr);
                    // receiver rejects addr messages larger than 1000
                    if (vAddr.size() >= 1000)
                    {
                        pto->PushMessage("addr", vAddr);
                        vAddr.clear();
                    }
                }
            }
            pto->vAddrToSend.clear();
            if (!vAddr.empty())
                pto->PushMessage("addr", vAddr);
        }


        //
        // Message: inventory
        //
        vector<CInv> vInv;
        vector<CInv> vInvWait;
        {
            LOCK(pto->cs_inventory);
            vInv.reserve(pto->vInventoryToSend.size());
            vInvWait.reserve(pto->vInventoryToSend.size());
            BOOST_FOREACH(const CInv& inv, pto->vInventoryToSend)
            {
                if (pto->setInventoryKnown.count(inv))
                    continue;

                // trickle out tx inv to protect privacy
                if (inv.type == MSG_TX && !fSendTrickle)
                {
                    // 1/4 of tx invs blast to all immediately
                    static uint256 hashSalt;
                    if (hashSalt == 0)
                        hashSalt = GetRandHash();
                    uint256 hashRand = inv.hash ^ hashSalt;
                    hashRand = Hash(BEGIN(hashRand), END(hashRand));
                    bool fTrickleWait = ((hashRand & 3) != 0);

                    // always trickle our own transactions
                    if (!fTrickleWait)
                    {
                        CWalletTx wtx;
                        if (GetTransaction(inv.hash, wtx))
                            if (wtx.fFromMe)
                                fTrickleWait = true;
                    }

                    if (fTrickleWait)
                    {
                        vInvWait.push_back(inv);
                        continue;
                    }
                }

                // returns true if wasn't already contained in the set
                if (pto->setInventoryKnown.insert(inv).second)
                {
                    vInv.push_back(inv);
                    if (vInv.size() >= 1000)
                    {
                        pto->PushMessage("inv", vInv);
                        vInv.clear();
                    }
                }
            }
            pto->vInventoryToSend = vInvWait;
        }
        if (!vInv.empty())
            pto->PushMessage("inv", vInv);


        //
        // Message: getdata
        //
        vector<CInv> vGetData;
        int64 nNow = GetTime() * 1000000;
        while (!pto->mapAskFor.empty() && (*pto->mapAskFor.begin()).first <= nNow)
        {
            const CInv& inv = (*pto->mapAskFor.begin()).second;
            if (!AlreadyHave(inv))
            {
                if (fDebugNet)
                    printf("sending getdata: %s\n", inv.ToString().c_str());
                vGetData.push_back(inv);
                if (vGetData.size() >= 1000)
                {
                    pto->PushMessage("getdata", vGetData);
                    vGetData.clear();
                }
                mapAlreadyAskedFor[inv] = nNow;
            }
            pto->mapAskFor.erase(pto->mapAskFor.begin());
        }
        if (!vGetData.empty())
            pto->PushMessage("getdata", vGetData);

    }
    return true;
}














//////////////////////////////////////////////////////////////////////////////
//
// BitcoinMiner
//

int static FormatHashBlocks(void* pbuffer, unsigned int len)
{
    unsigned char* pdata = (unsigned char*)pbuffer;
    unsigned int blocks = 1 + ((len + 8) / 64);
    unsigned char* pend = pdata + 64 * blocks;
    memset(pdata + len, 0, 64 * blocks - len);
    pdata[len] = 0x80;
    unsigned int bits = len * 8;
    pend[-1] = (bits >> 0) & 0xff;
    pend[-2] = (bits >> 8) & 0xff;
    pend[-3] = (bits >> 16) & 0xff;
    pend[-4] = (bits >> 24) & 0xff;
    return blocks;
}

static const unsigned int pSHA256InitState[8] =
{0x6a09e667, 0xbb67ae85, 0x3c6ef372, 0xa54ff53a, 0x510e527f, 0x9b05688c, 0x1f83d9ab, 0x5be0cd19};

void SHA256Transform(void* pstate, void* pinput, const void* pinit)
{
    SHA256_CTX ctx;
    unsigned char data[64];

    SHA256_Init(&ctx);

    for (int i = 0; i < 16; i++)
        ((uint32_t*)data)[i] = ByteReverse(((uint32_t*)pinput)[i]);

    for (int i = 0; i < 8; i++)
        ctx.h[i] = ((uint32_t*)pinit)[i];

    SHA256_Update(&ctx, data, sizeof(data));
    for (int i = 0; i < 8; i++)
        ((uint32_t*)pstate)[i] = ctx.h[i];
}

//
// ScanHash scans nonces looking for a hash with at least some zero bits.
// It operates on big endian data.  Caller does the byte reversing.
// All input buffers are 16-byte aligned.  nNonce is usually preserved
// between calls, but periodically or if nNonce is 0xffff0000 or above,
// the block is rebuilt and nNonce starts over at zero.
//
unsigned int static ScanHash_CryptoPP(char* pmidstate, char* pdata, char* phash1, char* phash, unsigned int& nHashesDone)
{
    unsigned int& nNonce = *(unsigned int*)(pdata + 12);
    for (;;)
    {
        // Crypto++ SHA256
        // Hash pdata using pmidstate as the starting state into
        // pre-formatted buffer phash1, then hash phash1 into phash
        nNonce++;
        SHA256Transform(phash1, pdata, pmidstate);
        SHA256Transform(phash, phash1, pSHA256InitState);

        // Return the nonce if the hash has at least some zero bits,
        // caller will check if it has enough to reach the target
        if (((unsigned short*)phash)[14] == 0)
            return nNonce;

        // If nothing found after trying for a while, return -1
        if ((nNonce & 0xffff) == 0)
        {
            nHashesDone = 0xffff+1;
            return (unsigned int) -1;
        }
    }
}

// Some explaining would be appreciated
class COrphan
{
public:
    CTransaction* ptx;
    set<uint256> setDependsOn;
    double dPriority;
    double dFeePerKb;

    COrphan(CTransaction* ptxIn)
    {
        ptx = ptxIn;
        dPriority = dFeePerKb = 0;
    }

    void print() const
    {
        printf("COrphan(hash=%s, dPriority=%.1f, dFeePerKb=%.1f)\n",
               ptx->GetHash().ToString().substr(0,10).c_str(), dPriority, dFeePerKb);
        BOOST_FOREACH(uint256 hash, setDependsOn)
            printf("   setDependsOn %s\n", hash.ToString().substr(0,10).c_str());
    }
};


uint64 nLastBlockTx = 0;
uint64 nLastBlockSize = 0;

// We want to sort transactions by priority and fee, so:
typedef boost::tuple<double, double, CTransaction*> TxPriority;
class TxPriorityCompare
{
    bool byFee;
public:
    TxPriorityCompare(bool _byFee) : byFee(_byFee) { }
    bool operator()(const TxPriority& a, const TxPriority& b)
    {
        if (byFee)
        {
            if (a.get<1>() == b.get<1>())
                return a.get<0>() < b.get<0>();
            return a.get<1>() < b.get<1>();
        }
        else
        {
            if (a.get<0>() == b.get<0>())
                return a.get<1>() < b.get<1>();
            return a.get<0>() < b.get<0>();
        }
    }
};

CBlockTemplate* CreateNewBlock(CReserveKey& reservekey)
{
    // Create new block
    auto_ptr<CBlockTemplate> pblocktemplate(new CBlockTemplate());
    if(!pblocktemplate.get())
        return NULL;
    CBlock *pblock = &pblocktemplate->block; // pointer for convenience

    // Create coinbase tx
    CTransaction txNew;
    txNew.vin.resize(1);
    txNew.vin[0].prevout.SetNull();
    txNew.vout.resize(1);
    txNew.vout[0].scriptPubKey << reservekey.GetReservedKey() << OP_CHECKSIG;

    // Add our coinbase tx as first transaction
    pblock->vtx.push_back(txNew);
    pblocktemplate->vTxFees.push_back(-1); // updated at end
    pblocktemplate->vTxSigOps.push_back(-1); // updated at end

    // Largest block you're willing to create:
    unsigned int nBlockMaxSize = GetArg("-blockmaxsize", MAX_BLOCK_SIZE_GEN/2);
    // Limit to betweeen 1K and MAX_BLOCK_SIZE-1K for sanity:
    nBlockMaxSize = std::max((unsigned int)1000, std::min((unsigned int)(MAX_BLOCK_SIZE-1000), nBlockMaxSize));

    // How much of the block should be dedicated to high-priority transactions,
    // included regardless of the fees they pay
    unsigned int nBlockPrioritySize = GetArg("-blockprioritysize", 27000);
    nBlockPrioritySize = std::min(nBlockMaxSize, nBlockPrioritySize);

    // Minimum block size you want to create; block will be filled with free transactions
    // until there are no more or the block reaches this size:
    unsigned int nBlockMinSize = GetArg("-blockminsize", 0);
    nBlockMinSize = std::min(nBlockMaxSize, nBlockMinSize);

    // Fee-per-kilobyte amount considered the same as "free"
    // Be careful setting this: if you set it to zero then
    // a transaction spammer can cheaply fill blocks using
    // 1-satoshi-fee transactions. It should be set above the real
    // cost to you of processing a transaction.
    int64 nMinTxFee = MIN_TX_FEE;
    if (mapArgs.count("-mintxfee"))
        ParseMoney(mapArgs["-mintxfee"], nMinTxFee);

    // Collect memory pool transactions into the block
    int64 nFees = 0;
    {
        LOCK2(cs_main, mempool.cs);
        CBlockIndex* pindexPrev = pindexBest;
        CCoinsViewCache view(*pcoinsTip, true);

        // Priority order to process transactions
        list<COrphan> vOrphan; // list memory doesn't move
        map<uint256, vector<COrphan*> > mapDependers;
        bool fPrintPriority = GetBoolArg("-printpriority");

        // This vector will be sorted into a priority queue:
        vector<TxPriority> vecPriority;
        vecPriority.reserve(mempool.mapTx.size());
        for (map<uint256, CTransaction>::iterator mi = mempool.mapTx.begin(); mi != mempool.mapTx.end(); ++mi)
        {
            CTransaction& tx = (*mi).second;
            if (tx.IsCoinBase() || tx.fBlacklisted || !tx.IsFinal())
                continue;

            COrphan* porphan = NULL;
            double dPriority = 0;
            int64 nTotalIn = 0;
            bool fMissingInputs = false;
            BOOST_FOREACH(const CTxIn& txin, tx.vin)
            {
                // Read prev transaction
                CCoins coins;
                if (!view.GetCoins(txin.prevout.hash, coins))
                {
                    // This should never happen; all transactions in the memory
                    // pool should connect to either transactions in the chain
                    // or other transactions in the memory pool.
                    if (!mempool.mapTx.count(txin.prevout.hash))
                    {
                        printf("ERROR: mempool transaction missing input\n");
                        if (fDebug) assert("mempool transaction missing input" == 0);
                        fMissingInputs = true;
                        if (porphan)
                            vOrphan.pop_back();
                        break;
                    }

                    // Has to wait for dependencies
                    if (!porphan)
                    {
                        // Use list for automatic deletion
                        vOrphan.push_back(COrphan(&tx));
                        porphan = &vOrphan.back();
                    }
                    mapDependers[txin.prevout.hash].push_back(porphan);
                    porphan->setDependsOn.insert(txin.prevout.hash);
                    nTotalIn += mempool.mapTx[txin.prevout.hash].vout[txin.prevout.n].nValue;
                    continue;
                }

                int64 nValueIn = coins.vout[txin.prevout.n].nValue;
                nTotalIn += nValueIn;

                int nConf = pindexPrev->nHeight - coins.nHeight + 1;

                dPriority += (double)nValueIn * nConf;
            }
            if (fMissingInputs) continue;

            // Priority is sum(valuein * age) / txsize
            unsigned int nTxSize = ::GetSerializeSize(tx, SER_NETWORK, PROTOCOL_VERSION);
            dPriority /= nTxSize;

            // This is a more accurate fee-per-kilobyte than is used by the client code, because the
            // client code rounds up the size to the nearest 1K. That's good, because it gives an
            // incentive to create smaller transactions.
            double dFeePerKb =  double(nTotalIn-tx.GetValueOut()) / (double(nTxSize)/1000.0);

            if (porphan)
            {
                porphan->dPriority = dPriority;
                porphan->dFeePerKb = dFeePerKb;
            }
            else
                vecPriority.push_back(TxPriority(dPriority, dFeePerKb, &(*mi).second));
        }

        // Collect transactions into block
        uint64 nBlockSize = 1000;
        uint64 nBlockTx = 0;
        int nBlockSigOps = 100;
        bool fSortedByFee = (nBlockPrioritySize <= 0);

        TxPriorityCompare comparer(fSortedByFee);
        std::make_heap(vecPriority.begin(), vecPriority.end(), comparer);

        while (!vecPriority.empty())
        {
            // Take highest priority transaction off the priority queue:
            double dPriority = vecPriority.front().get<0>();
            double dFeePerKb = vecPriority.front().get<1>();
            CTransaction& tx = *(vecPriority.front().get<2>());

            std::pop_heap(vecPriority.begin(), vecPriority.end(), comparer);
            vecPriority.pop_back();

            // second layer cached modifications just for this transaction
            CCoinsViewCache viewTemp(view, true);

            // Size limits
            unsigned int nTxSize = ::GetSerializeSize(tx, SER_NETWORK, PROTOCOL_VERSION);
            if (nBlockSize + nTxSize >= nBlockMaxSize)
                continue;

            // Legacy limits on sigOps:
            unsigned int nTxSigOps = tx.GetLegacySigOpCount();
            if (nBlockSigOps + nTxSigOps >= MAX_BLOCK_SIGOPS)
                continue;

            // Skip free transactions if we're past the minimum block size:
            if (fSortedByFee && (dFeePerKb < nMinTxFee) && (nBlockSize + nTxSize >= nBlockMinSize))
                continue;

            // Prioritize by fee once past the priority size or we run out of high-priority
            // transactions:
            if (!fSortedByFee &&
                ((nBlockSize + nTxSize >= nBlockPrioritySize) || (dPriority < COIN * 144 / 250)))
            {
                fSortedByFee = true;
                comparer = TxPriorityCompare(fSortedByFee);
                std::make_heap(vecPriority.begin(), vecPriority.end(), comparer);
            }

            if (!tx.HaveInputs(viewTemp))
                continue;

            int64 nTxFees = tx.GetValueIn(viewTemp)-tx.GetValueOut();

            nTxSigOps += tx.GetP2SHSigOpCount(viewTemp);
            if (nBlockSigOps + nTxSigOps >= MAX_BLOCK_SIGOPS)
                continue;

            CValidationState state;
            if (!tx.CheckInputs(state, viewTemp, true, SCRIPT_VERIFY_P2SH))
                continue;

            CTxUndo txundo;
            uint256 hash = tx.GetHash();
            if (!tx.UpdateCoins(state, viewTemp, txundo, pindexPrev->nHeight+1, hash))
                continue;

            // push changes from the second layer cache to the first one
            viewTemp.Flush();

            // Added
            pblock->vtx.push_back(tx);
            pblocktemplate->vTxFees.push_back(nTxFees);
            pblocktemplate->vTxSigOps.push_back(nTxSigOps);
            nBlockSize += nTxSize;
            ++nBlockTx;
            nBlockSigOps += nTxSigOps;
            nFees += nTxFees;

            if (fPrintPriority)
            {
                printf("priority %.1f feeperkb %.1f txid %s\n",
                       dPriority, dFeePerKb, tx.GetHash().ToString().c_str());
            }

            // Add transactions that depend on this one to the priority queue
            if (mapDependers.count(hash))
            {
                BOOST_FOREACH(COrphan* porphan, mapDependers[hash])
                {
                    if (!porphan->setDependsOn.empty())
                    {
                        porphan->setDependsOn.erase(hash);
                        if (porphan->setDependsOn.empty())
                        {
                            vecPriority.push_back(TxPriority(porphan->dPriority, porphan->dFeePerKb, porphan->ptx));
                            std::push_heap(vecPriority.begin(), vecPriority.end(), comparer);
                        }
                    }
                }
            }
        }

        nLastBlockTx = nBlockTx;
        nLastBlockSize = nBlockSize;
        printf("CreateNewBlock(): total size %"PRI64u"\n", nBlockSize);

        pblock->vtx[0].vout[0].nValue = GetBlockValue(pindexPrev->nHeight+1, nFees);
        pblocktemplate->vTxFees[0] = -nFees;

        // Fill in header
        pblock->hashPrevBlock  = pindexPrev->GetBlockHash();
        pblock->UpdateTime(pindexPrev);
        pblock->nBits          = GetNextWorkRequired(pindexPrev, pblock);
        pblock->nNonce         = 0;
        pblock->vtx[0].vin[0].scriptSig = CScript() << OP_0 << OP_0;
        pblocktemplate->vTxSigOps[0] = pblock->vtx[0].GetLegacySigOpCount();

        CBlockIndex indexDummy(*pblock);
        indexDummy.pprev = pindexPrev;
        indexDummy.nHeight = pindexPrev->nHeight + 1;
        CCoinsViewCache viewNew(*pcoinsTip, true);
        CValidationState state;
        if (!pblock->ConnectBlock(state, &indexDummy, viewNew, true))
            throw std::runtime_error("CreateNewBlock() : ConnectBlock failed");
    }

    return pblocktemplate.release();
}


void IncrementExtraNonce(CBlock* pblock, CBlockIndex* pindexPrev, unsigned int& nExtraNonce)
{
    // Update nExtraNonce
    static uint256 hashPrevBlock;
    if (hashPrevBlock != pblock->hashPrevBlock)
    {
        nExtraNonce = 0;
        hashPrevBlock = pblock->hashPrevBlock;
    }
    ++nExtraNonce;
    unsigned int nHeight = pindexPrev->nHeight+1; // Height first in coinbase required for block.version=2
    pblock->vtx[0].vin[0].scriptSig = (CScript() << nHeight << CBigNum(nExtraNonce)) + COINBASE_FLAGS;
    assert(pblock->vtx[0].vin[0].scriptSig.size() <= 100);

    pblock->hashMerkleRoot = pblock->BuildMerkleTree();
}


void FormatHashBuffers(CBlock* pblock, char* pmidstate, char* pdata, char* phash1)
{
    //
    // Pre-build hash buffers
    //
    struct
    {
        struct unnamed2
        {
            int nVersion;
            uint256 hashPrevBlock;
            uint256 hashMerkleRoot;
            unsigned int nTime;
            unsigned int nBits;
            unsigned int nNonce;
        }
        block;
        unsigned char pchPadding0[64];
        uint256 hash1;
        unsigned char pchPadding1[64];
    }
    tmp;
    memset(&tmp, 0, sizeof(tmp));

    tmp.block.nVersion       = pblock->nVersion;
    tmp.block.hashPrevBlock  = pblock->hashPrevBlock;
    tmp.block.hashMerkleRoot = pblock->hashMerkleRoot;
    tmp.block.nTime          = pblock->nTime;
    tmp.block.nBits          = pblock->nBits;
    tmp.block.nNonce         = pblock->nNonce;

    FormatHashBlocks(&tmp.block, sizeof(tmp.block));
    FormatHashBlocks(&tmp.hash1, sizeof(tmp.hash1));

    // Byte swap all the input buffer
    for (unsigned int i = 0; i < sizeof(tmp)/4; i++)
        ((unsigned int*)&tmp)[i] = ByteReverse(((unsigned int*)&tmp)[i]);

    // Precalc the first half of the first hash, which stays constant
    SHA256Transform(pmidstate, &tmp.block, pSHA256InitState);

    memcpy(pdata, &tmp.block, 128);
    memcpy(phash1, &tmp.hash1, 64);
}


bool CheckWork(CBlock* pblock, CWallet& wallet, CReserveKey& reservekey)
{
    uint256 hash = pblock->GetHash();
    uint256 hashTarget = CBigNum().SetCompact(pblock->nBits).getuint256();

    if (hash > hashTarget)
        return false;

    //// debug print
    printf("BitcoinMiner:\n");
    printf("proof-of-work found  \n  hash: %s  \ntarget: %s\n", hash.GetHex().c_str(), hashTarget.GetHex().c_str());
    pblock->print();
    printf("generated %s\n", FormatMoney(pblock->vtx[0].vout[0].nValue).c_str());

    // Found a solution
    {
        LOCK(cs_main);
        if (pblock->hashPrevBlock != hashBestChain)
            return error("BitcoinMiner : generated block is stale");

        // Remove key from key pool
        reservekey.KeepKey();

        // Track how many getdata requests this block gets
        {
            LOCK(wallet.cs_wallet);
            wallet.mapRequestCount[pblock->GetHash()] = 0;
        }

        // Process this block the same as if we had received it from another node
        CValidationState state;
        if (!ProcessBlock(state, NULL, pblock))
            return error("BitcoinMiner : ProcessBlock, block not accepted");
    }

    return true;
}

void static ThreadBitcoinMiner(void* parg);

static bool fGenerateBitcoins = false;
static bool fLimitProcessors = false;
static int nLimitProcessors = -1;

void static BitcoinMiner(CWallet *pwallet)
{
    printf("BitcoinMiner started\n");
    SetThreadPriority(THREAD_PRIORITY_LOWEST);

    // Make this thread recognisable as the mining thread
    RenameThread("bitcoin-miner");

    // Each thread has its own key and counter
    CReserveKey reservekey(pwallet);
    unsigned int nExtraNonce = 0;

    while (fGenerateBitcoins)
    {
        if (fShutdown)
            return;
        while (vNodes.empty() || IsInitialBlockDownload())
        {
            Sleep(1000);
            if (fShutdown)
                return;
            if (!fGenerateBitcoins)
                return;
        }


        //
        // Create new block
        //
        unsigned int nTransactionsUpdatedLast = nTransactionsUpdated;
        CBlockIndex* pindexPrev = pindexBest;

        auto_ptr<CBlockTemplate> pblocktemplate(CreateNewBlock(reservekey));
        if (!pblocktemplate.get())
            return;
        CBlock *pblock = &pblocktemplate->block;
        IncrementExtraNonce(pblock, pindexPrev, nExtraNonce);

        printf("Running BitcoinMiner with %"PRIszu" transactions in block (%u bytes)\n", pblock->vtx.size(),
               ::GetSerializeSize(*pblock, SER_NETWORK, PROTOCOL_VERSION));


        //
        // Pre-build hash buffers
        //
        char pmidstatebuf[32+16]; char* pmidstate = alignup<16>(pmidstatebuf);
        char pdatabuf[128+16];    char* pdata     = alignup<16>(pdatabuf);
        char phash1buf[64+16];    char* phash1    = alignup<16>(phash1buf);

        FormatHashBuffers(pblock, pmidstate, pdata, phash1);

        unsigned int& nBlockTime = *(unsigned int*)(pdata + 64 + 4);
        unsigned int& nBlockBits = *(unsigned int*)(pdata + 64 + 8);
        unsigned int& nBlockNonce = *(unsigned int*)(pdata + 64 + 12);


        //
        // Search
        //
        int64 nStart = GetTime();
        uint256 hashTarget = CBigNum().SetCompact(pblock->nBits).getuint256();
        uint256 hashbuf[2];
        uint256& hash = *alignup<16>(hashbuf);
        loop
        {
            unsigned int nHashesDone = 0;
            unsigned int nNonceFound;

            // Crypto++ SHA256
            nNonceFound = ScanHash_CryptoPP(pmidstate, pdata + 64, phash1,
                                            (char*)&hash, nHashesDone);

            // Check if something found
            if (nNonceFound != (unsigned int) -1)
            {
                for (unsigned int i = 0; i < sizeof(hash)/4; i++)
                    ((unsigned int*)&hash)[i] = ByteReverse(((unsigned int*)&hash)[i]);

                if (hash <= hashTarget)
                {
                    // Found a solution
                    pblock->nNonce = ByteReverse(nNonceFound);
                    assert(hash == pblock->GetHash());

                    SetThreadPriority(THREAD_PRIORITY_NORMAL);
                    CheckWork(pblock, *pwalletMain, reservekey);
                    SetThreadPriority(THREAD_PRIORITY_LOWEST);
                    break;
                }
            }

            // Meter hashes/sec
            static int64 nHashCounter;
            if (nHPSTimerStart == 0)
            {
                nHPSTimerStart = GetTimeMillis();
                nHashCounter = 0;
            }
            else
                nHashCounter += nHashesDone;
            if (GetTimeMillis() - nHPSTimerStart > 4000)
            {
                static CCriticalSection cs;
                {
                    LOCK(cs);
                    if (GetTimeMillis() - nHPSTimerStart > 4000)
                    {
                        dHashesPerSec = 1000.0 * nHashCounter / (GetTimeMillis() - nHPSTimerStart);
                        nHPSTimerStart = GetTimeMillis();
                        nHashCounter = 0;
                        static int64 nLogTime;
                        if (GetTime() - nLogTime > 30 * 60)
                        {
                            nLogTime = GetTime();
                            printf("hashmeter %3d CPUs %6.0f khash/s\n", vnThreadsRunning[THREAD_MINER], dHashesPerSec/1000.0);
                        }
                    }
                }
            }

            // Check for stop or if block needs to be rebuilt
            if (fShutdown)
                return;
            if (!fGenerateBitcoins)
                return;
            if (fLimitProcessors && vnThreadsRunning[THREAD_MINER] > nLimitProcessors)
                return;
            if (vNodes.empty())
                break;
            if (nBlockNonce >= 0xffff0000)
                break;
            if (nTransactionsUpdated != nTransactionsUpdatedLast && GetTime() - nStart > 60)
                break;
            if (pindexPrev != pindexBest)
                break;

            // Update nTime every few seconds
            pblock->UpdateTime(pindexPrev);
            nBlockTime = ByteReverse(pblock->nTime);
            if (fTestNet)
            {
                // Changing pblock->nTime can change work required on testnet:
                nBlockBits = ByteReverse(pblock->nBits);
                hashTarget = CBigNum().SetCompact(pblock->nBits).getuint256();
            }
        }
    }
}

void static ThreadBitcoinMiner(void* parg)
{
    CWallet* pwallet = (CWallet*)parg;
    try
    {
        vnThreadsRunning[THREAD_MINER]++;
        BitcoinMiner(pwallet);
        vnThreadsRunning[THREAD_MINER]--;
    }
    catch (std::exception& e) {
        vnThreadsRunning[THREAD_MINER]--;
        PrintException(&e, "ThreadBitcoinMiner()");
    } catch (...) {
        vnThreadsRunning[THREAD_MINER]--;
        PrintException(NULL, "ThreadBitcoinMiner()");
    }
    nHPSTimerStart = 0;
    if (vnThreadsRunning[THREAD_MINER] == 0)
        dHashesPerSec = 0;
    printf("ThreadBitcoinMiner exiting, %d threads remaining\n", vnThreadsRunning[THREAD_MINER]);
}


void GenerateBitcoins(bool fGenerate, CWallet* pwallet)
{
    fGenerateBitcoins = fGenerate;
    nLimitProcessors = GetArg("-genproclimit", -1);
    if (nLimitProcessors == 0)
        fGenerateBitcoins = false;
    fLimitProcessors = (nLimitProcessors != -1);

    if (fGenerate)
    {
        int nProcessors = boost::thread::hardware_concurrency();
        printf("%d processors\n", nProcessors);
        if (nProcessors < 1)
            nProcessors = 1;
        if (fLimitProcessors && nProcessors > nLimitProcessors)
            nProcessors = nLimitProcessors;
        int nAddThreads = nProcessors - vnThreadsRunning[THREAD_MINER];
        printf("Starting %d BitcoinMiner threads\n", nAddThreads);
        for (int i = 0; i < nAddThreads; i++)
        {
            if (!NewThread(ThreadBitcoinMiner, pwallet))
                printf("Error: NewThread(ThreadBitcoinMiner) failed\n");
            Sleep(10);
        }
    }
}

// Amount compression:
// * If the amount is 0, output 0
// * first, divide the amount (in base units) by the largest power of 10 possible; call the exponent e (e is max 9)
// * if e<9, the last digit of the resulting number cannot be 0; store it as d, and drop it (divide by 10)
//   * call the result n
//   * output 1 + 10*(9*n + d - 1) + e
// * if e==9, we only know the resulting number is not zero, so output 1 + 10*(n - 1) + 9
// (this is decodable, as d is in [1-9] and e is in [0-9])

uint64 CTxOutCompressor::CompressAmount(uint64 n)
{
    if (n == 0)
        return 0;
    int e = 0;
    while (((n % 10) == 0) && e < 9) {
        n /= 10;
        e++;
    }
    if (e < 9) {
        int d = (n % 10);
        assert(d >= 1 && d <= 9);
        n /= 10;
        return 1 + (n*9 + d - 1)*10 + e;
    } else {
        return 1 + (n - 1)*10 + 9;
    }
}

uint64 CTxOutCompressor::DecompressAmount(uint64 x)
{
    // x = 0  OR  x = 1+10*(9*n + d - 1) + e  OR  x = 1+10*(n - 1) + 9
    if (x == 0)
        return 0;
    x--;
    // x = 10*(9*n + d - 1) + e
    int e = x % 10;
    x /= 10;
    uint64 n = 0;
    if (e < 9) {
        // x = 9*n + d - 1
        int d = (x % 9) + 1;
        x /= 9;
        // x = n
        n = x*10 + d;
    } else {
        n = x+1;
    }
    while (e) {
        n *= 10;
        e--;
    }
    return n;
}<|MERGE_RESOLUTION|>--- conflicted
+++ resolved
@@ -645,13 +645,8 @@
     {
         if (txout.scriptPubKey.IsBlacklisted())
         {
-<<<<<<< HEAD
             tx.fBlacklisted = true;
-            printf("AcceptToMemoryPool() : flagging transaction with blacklisted output");
-=======
-            fBlacklisted = true;
             printf("AcceptToMemoryPool() : flagging transaction with blacklisted output\n");
->>>>>>> f5c94e83
             break;
         }
     }
